--- conflicted
+++ resolved
@@ -6,8 +6,11 @@
 @author: James
 @editor: Eugene
 """
+
+import numpy as np
+from copy import deepcopy
+
 from xicsrt.util import profiler
-from copy import deepcopy
 
 def raytrace(source, detector, *optics,  number_of_runs=None, collect_optics=None):
     """ 
@@ -65,19 +68,16 @@
         
         rays_count['total_detector'] += detector.photon_count
         profiler.stop('Raytrace Run')
-<<<<<<< HEAD
-        
+
     print('')
-    print('Total Rays Generated: {:6.4e}'.format(total_generated))
-    print('Total Rays on HOPG:   {:6.4e}'.format(total_graphite))
-    print('Total Rays on Crystal:{:6.4e}'.format(total_crystal))
-    print('Total Rays Detected:  {:6.4e}'.format(total_detector))
+    print('Total Rays Generated: {:6.4e}'.format(rays_count['total_generated']))
+    print('Total Rays on HOPG:   {:6.4e}'.format(rays_count['total_graphite']))
+    print('Total Rays on Crystal:{:6.4e}'.format(rays_count['total_crystal']))
+    print('Total Rays Detected:  {:6.4e}'.format(rays_count['total_detector']))
     print('Efficiency: {:6.2e} ± {:3.1e} ({:7.5f}%)'.format(
-        total_detector / total_generated,
-        np.sqrt(total_detector) / total_generated,
-        total_detector / total_generated * 100))
+        rays_count['total_detector'] / rays_count['total_generated'],
+        np.sqrt(rays_count['total_detector']) / rays_count['total_generated'],
+        rays_count['total_detector'] / rays_count['total_generated'] * 100))
     print('')
-=======
->>>>>>> 798db50b
 
     return rays_history, rays_count