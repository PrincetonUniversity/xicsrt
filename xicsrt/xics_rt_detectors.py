# -*- coding: utf-8 -*-
"""
Created on Mon Nov 13 10:09:40 2017
Edited on Fri Sep 06 10:41:00 2019

@author: James
@editor: Eugene

Description
-----------
The detector object collects rays and compiles them into a .tif image. It has
a position and rotation in 3D space, as well as a height and width.
"""
from PIL import Image
import numpy as np

from xicsrt.xics_rt_objects import TraceObject


class Detector(TraceObject):
    def __init__(self, detector_input):
        super().__init__(
            detector_input['position']
            ,detector_input['normal']
            ,detector_input['orientation'])

        self.position       = detector_input['position']
        self.normal         = detector_input['normal']
        self.xorientation   = detector_input['orientation']
        self.yorientation   = np.cross(self.normal, self.xorientation)
        self.yorientation  /= np.linalg.norm(self.yorientation)
        self.width          = detector_input['width']
        self.height         = detector_input['height']
<<<<<<< HEAD
        self.depth          = 0
        self.pixels_horiz   = detector_input['horizontal_pixels']
        self.pixels_vert    = detector_input['vertical_pixels']
=======
>>>>>>> 798db50b
        self.pixel_size     = detector_input['pixel_size']
        self.pixel_width    = detector_input['horizontal_pixels']
        self.pixel_height   = detector_input['vertical_pixels']
        self.pixel_array    = np.zeros((self.pixel_width, self.pixel_height))
        self.miss_checks    = detector_input['do_miss_checks']
        self.photon_count   = None
        
    def intersect(self, rays):
        O = rays['origin']
        D = rays['direction']
        m = rays['mask']
        
        distance = np.zeros(m.shape, dtype=np.float64)
        distance[m] = np.dot((self.position - O[m]), self.normal) / np.dot(D[m], self.normal)
        
        test = (distance > 0) & (distance < 10)
        distance = np.where(test, distance, 0)
        return distance
        
    def intersect_check(self, rays, distance):
        O = rays['origin']
        D = rays['direction']
        m = rays['mask']
        
        X = np.zeros(O.shape, dtype=np.float64)
        xproj = np.zeros(m.shape, dtype=np.float64)
        yproj = np.zeros(m.shape, dtype=np.float64)
        
        #X is the 3D point where the ray intersects the detector
        X[m] = O[m] + D[m] * distance[m,np.newaxis]
        
        #find which rays hit detector, update mask to remove those that don't    
        xproj[m] = abs(np.dot(X[m] - self.position, self.xorientation))
        yproj[m] = abs(np.dot(X[m] - self.position, self.yorientation))
        if self.miss_checks is True:
            m[m] &= ((xproj[m] <= self.width / 2) & (yproj[m] <= self.height/ 2))
        return X, rays
    
    def light(self, rays):
        O = rays['origin']
        D = rays['direction']
        m = rays['mask']
        X, rays = self.intersect_check(rays, self.intersect(rays))
        print(' Rays on Detector:  {:6.4e}'.format(D[m].shape[0]))
        O[:] = X[:]
        return rays
    
    def collect_rays(self, rays):
        X = rays['origin']
        m = rays['mask'].copy()
        
        num_lines = np.sum(m)
        if num_lines > 0:
            # Transform the intersection coordinates from external coordinates
            # to local optical coordinates.
            point_loc = self.point_to_local(X[m])
            
            # Bin the intersections into pixels using integer math.
            pix = np.zeros([num_lines, 3], dtype = int)
            pix = np.round(point_loc / self.pixel_size).astype(int)
            
            # Check to ascertain if origin pixel is even or odd
            if (self.pixel_width % 2) == 0:
                pix_min_x = self.pixel_width//2
            else:
                pix_min_x = (self.pixel_width + 1)//2
                
            if (self.pixel_height % 2) == 0:
                pix_min_y = self.pixel_height//2
            else:
                pix_min_y = (self.pixel_height + 1)//2
            
            pix_min = np.array([pix_min_x, pix_min_y, 0], dtype = int)
            
            # Convert from pixels, which are centered around the origin, to
            # channels, which start from the corner of the optic.
            channel    = np.zeros([num_lines, 3], dtype = int)
            channel[:] = pix[:] - pix_min
            
            # I feel like there must be a faster way to do this than to loop over
            # every intersection.  This could be slow for large arrays.
            for ii in range(len(channel)):
                self.pixel_array[channel[ii,0], channel[ii,1]] += 1
        
        self.photon_count = len(m[m])
        return self.pixel_array   
        
    def output_image(self, image_name, rotate=None):
        if rotate:
            out_array = np.rot90(self.pixel_array)
        else:
            out_array = self.pixel_array
            
        generated_image = Image.fromarray(out_array)
        generated_image.save(image_name)
        <|MERGE_RESOLUTION|>--- conflicted
+++ resolved
@@ -31,12 +31,7 @@
         self.yorientation  /= np.linalg.norm(self.yorientation)
         self.width          = detector_input['width']
         self.height         = detector_input['height']
-<<<<<<< HEAD
         self.depth          = 0
-        self.pixels_horiz   = detector_input['horizontal_pixels']
-        self.pixels_vert    = detector_input['vertical_pixels']
-=======
->>>>>>> 798db50b
         self.pixel_size     = detector_input['pixel_size']
         self.pixel_width    = detector_input['horizontal_pixels']
         self.pixel_height   = detector_input['vertical_pixels']
