# -*- coding: utf-8 -*-
"""
Created on Tue Oct 22 10:50:18 2019

Authors
-------
  - Yevgeniy Yakusevich <eugenethree@gmail.com>

Description
-----------
This script holds all of the plasma classes. These are separate from ray
sources; rather than emitting rays, plasmas create ray sources. They are
effectively advanced substitutes for regular ray sources.
"""
import logging

import numpy as np   
from collections import OrderedDict

from xicsrt.util import profiler
from xicsrt.xics_rt_math    import cart2cyl, cart2toro
from xicsrt.xics_rt_sources import FocusedExtendedSource
from xicsrt.xics_rt_objects import TraceObject

class GenericPlasma(TraceObject):
    def __init__(self, plasma_input):
        super().__init__(
            plasma_input['position']
            ,plasma_input['normal']
            ,plasma_input['orientation'])
        
        self.plasma_input   = plasma_input
        self.position       = plasma_input['position']
        self.normal         = plasma_input['normal']
        self.xorientation   = plasma_input['orientation']
        self.yorientation   = np.cross(self.normal, self.xorientation )
        self.yorientation  /= np.linalg.norm(self.yorientation)
        self.target         = plasma_input['target']
        # Voxels are 3D pixels, Chronons are time pixels
        self.width          = plasma_input['width']
        self.height         = plasma_input['height']
        self.depth          = plasma_input['depth']
        self.volume         = self.width * self.height * self.depth
<<<<<<< HEAD
        self.solid_angle    = 4 * np.pi * np.sin(plasma_input['spread'] * np.pi / 360) ** 2
        self.voxel_size     = plasma_input['space_resolution']
=======
        self.solid_angle    = plasma_input['spread'] * (np.pi ** 2) / 180
>>>>>>> ac46fa2a
        self.chronon_size   = plasma_input['time_resolution']
        self.bundle_count   = plasma_input['bundle_count']
        self.bundle_volume  = plasma_input['bundle_volume']
        self.bundle_type    = plasma_input['bundle_type']
        
        self.mass_number    = plasma_input['mass']   
        self.temp           = plasma_input['temp']
        self.wavelength     = plasma_input['wavelength']
        self.linewidth      = plasma_input['linewidth']
        
    def setup_bundles(self):
            
        bundle_input = dict()
        bundle_input['position']     = np.zeros([self.bundle_count, 3], dtype = np.float64)
        bundle_input['temp']         = np.ones([self.bundle_count], dtype = np.float64)
        bundle_input['emissivity']   = np.ones([self.bundle_count], dtype = np.int)
        
        return bundle_input
        
    def create_sources(self, bundle_input):
        ## Bundle_input is a list containing dictionaries containing the locations,
        ## temperatures, and emissivities of all ray bundles to be emitted
        
        #create ray dictionary
        rays                = dict()
        rays['origin']      = np.zeros([0,3], dtype = np.float64)
        rays['direction']   = np.ones( [0,3], dtype = np.float64)
        rays['wavelength']  = np.ones( [0], dtype=np.float64)
        rays['weight']      = np.ones( [0], dtype=np.float64)
        rays['mask']        = np.ones( [0], dtype=np.bool)
        
        #bundle generation loop
        for ii in range(self.bundle_count):
            profiler.start("Ray Bundle Generation")
            source_input = OrderedDict()
            #spacially-dependent parameters
            source_input['position']    = bundle_input['position'][ii]
            source_input['temp']        = bundle_input['temp'][ii]
<<<<<<< HEAD
            source_input['intensity']   = int(bundle_input['emissivity'][ii]
                * self.chronon_size * self.voxel_size 
                * self.solid_angle / (4 * np.pi))
=======

            # Calculate the total number of photons to launch from this bundle volume.
            intensity = (bundle_input['emissivity'][ii]
                         * self.chronon_size
                         * self.bundle_volume
                         * self.solid_angle)

            # Scale the number of photons based on the number of bundles.
            #
            # bundle_volume cancels out here, each bundle represents an area of
            # volume/bundle_count.  I am leaving the calculation as is for now
            # for clarity in case a different approach is needed in the future.
            volume_factor = self.volume/(self.bundle_count*self.bundle_volume)
            intensity *= volume_factor

            if intensity < 1:
                logging.warning('Bundle intensity is less than one. ')
                continue

            source_input['intensity'] = int(intensity)
>>>>>>> ac46fa2a
            
            #constants
            if self.bundle_type == 'voxel':
                voxel_size = np.power(self.bundle_volume, 1/3)
                source_input['width'] = voxel_size
                source_input['height'] = voxel_size
                source_input['depth'] = voxel_size
            if self.bundle_type == 'point':
                source_input['width'] = 0
                source_input['height'] = 0
                source_input['depth'] = 0

            source_input['normal']      = self.normal
            source_input['orientation'] = self.xorientation
            source_input['target']      = self.target
            source_input['mass']        = self.mass_number
            source_input['wavelength']  = self.wavelength
            source_input['linewidth']   = self.linewidth
            source_input['spread']      = self.plasma_input['spread']
            
            #create ray bundle sources and generate bundled rays
            source       = FocusedExtendedSource(source_input)
            bundled_rays = source.generate_rays()
            
            #append bundled rays together to form a single ray dictionary
            if len(rays['mask']) >= 1e7:
                print('Ray-Bundle Generation Halted: Too Many Rays')
                break
            else:
                rays['origin']      = np.append(rays['origin'],      bundled_rays['origin'], axis = 0)
                rays['direction']   = np.append(rays['direction'],   bundled_rays['direction'], axis = 0)
                rays['wavelength']  = np.append(rays['wavelength'],  bundled_rays['wavelength'])
                rays['weight']      = np.append(rays['weight'],      bundled_rays['weight'])
                rays['mask']        = np.append(rays['mask'],        bundled_rays['mask'])
            profiler.stop("Ray Bundle Generation")
                
        return rays
        
class CubicPlasma(GenericPlasma):
    def __init__(self, plasma_input):
        super().__init__(plasma_input)
        
        self.position       = plasma_input['position']
        self.normal         = plasma_input['normal']
        self.xorientation   = plasma_input['orientation']
        self.yorientation   = (np.cross(self.normal, self.xorientation) / 
                               np.linalg.norm(np.cross(self.normal, self.xorientation)))
        
        self.width          = plasma_input['width']
        self.height         = plasma_input['height']
        self.depth          = plasma_input['depth']
        self.volume         = self.width * self.height * self.depth
        self.bundle_count   = plasma_input['bundle_count']
        self.bundle_volume  = plasma_input['bundle_volume']
        self.bundle_type    = plasma_input['bundle_type']
                
    def cubic_bundle_generate(self, bundle_input):
        #create a long list containing random points within the cube's dimensions
        x_offset = np.random.uniform(-1 * self.width/2,  self.width/2,  self.bundle_count)
        y_offset = np.random.uniform(-1 * self.height/2, self.height/2, self.bundle_count)
        z_offset = np.random.uniform(-1 * self.depth/2,  self.depth/2,  self.bundle_count)        
                
        bundle_input['position'][:] = (self.position
                  + np.einsum('i,j', x_offset, self.xorientation)
                  + np.einsum('i,j', y_offset, self.yorientation)
                  + np.einsum('i,j', z_offset, self.normal))
        
        #evaluate temperature at each point
        #plasma cube has consistent temperature throughout
        bundle_input['temp'][:]         = self.temp
        
        #evaluate emissivity at each point
        #plasma cube has a constant emissivity througout.
        bundle_input['emissivity'][:]   = 1e12
            
        return bundle_input
    
    def generate_rays(self):
        ## Create an empty list of ray bundles
        bundle_input = self.setup_bundles()
        ## Populate that list with ray bundle parameters, like locations
        bundle_input = self.cubic_bundle_generate(bundle_input)
        ## Use the list to generate ray sources
        rays = self.create_sources(bundle_input)
        return rays


class CylindricalPlasma(GenericPlasma):
    def __init__(self, plasma_input):
        super().__init__(plasma_input)
        
        self.position       = plasma_input['position']
        self.normal         = plasma_input['normal']
        self.xorientation   = plasma_input['orientation']
        self.yorientation   = (np.cross(self.normal, self.xorientation) / 
                               np.linalg.norm(np.cross(self.normal, self.xorientation)))
        
        self.width          = plasma_input['width']
        self.height         = plasma_input['height']
        self.depth          = plasma_input['depth']
        self.volume         = self.width * self.height * self.depth
        self.bundle_count   = plasma_input['bundle_count']
                
    def cylindrical_bundle_generate(self, bundle_input):
        #create a long list containing random points within the cube's dimensions
        x_offset = np.random.uniform(-1 * self.width/2,  self.width/2,  self.bundle_count)
        y_offset = np.random.uniform(-1 * self.height/2, self.height/2, self.bundle_count)
        z_offset = np.random.uniform(-1 * self.depth/2,  self.depth/2,  self.bundle_count)        
        
        bundle_input['position'][:] = (self.position
                  + np.einsum('i,j', x_offset, self.xorientation)
                  + np.einsum('i,j', y_offset, self.yorientation)
                  + np.einsum('i,j', z_offset, self.normal))
        
        #convert from cartesian coordinates to cylindrical coordinates [radius, azimuth, height]
        #cylinder is ordiented along the Y axis
        """
        plasma normal           = absolute X
        plasma x orientation    = absolute Z
        plasma y orientation    = absolute Y
        """
        radius, azimuth, height = cart2cyl(z_offset, x_offset, y_offset)
        
        #evaluate temperature at each point
        #plasma cylinder temperature falls off as a function of radius
        bundle_input['temp']         = self.temp / radius
        
        #evaluate emissivity at each point
        #plasma cylinder emissivity falls off as a function of radius
        bundle_input['emissivity']   = 1e10 / radius
        
        return bundle_input

    def generate_rays(self):
        ## Create an empty list of ray bundles
        bundle_input = self.setup_bundles()
        ## Populate that list with ray bundle parameters, like locations
        bundle_input = self.cylindrical_bundle_generate(bundle_input)
        ## Use the list to generate ray sources
        rays = self.create_sources(bundle_input)
        return rays
    
class ToroidalPlasma(GenericPlasma):
    def __init__(self, plasma_input):
        super().__init__(plasma_input)
        self.position       = plasma_input['position']
        
        self.width          = plasma_input['width']
        self.height         = plasma_input['height']
        self.depth          = plasma_input['depth']
        self.volume         = self.width * self.height * self.depth
        self.major_radius   = plasma_input['major_radius']
        self.minor_radius   = plasma_input['minor_radius']
        self.bundle_count   = plasma_input['bundle_count']
        
    def toroidal_bundle_generate(self, bundle_input):
        #create a long list containing random points within the cube's dimensions
        x_offset = np.random.uniform(-1 * self.width/2 , self.width/2,  self.bundle_count)
        y_offset = np.random.uniform(-1 * self.height/2, self.height/2, self.bundle_count)
        z_offset = np.random.uniform(-1 * self.depth/2 , self.depth/2,  self.bundle_count)        
        
        #unlike the other plasmas, the toroidal plasma has fixed orientation to
        #prevent confusion
        bundle_input['position'][:] = (self.position
                  + np.einsum('i,j', x_offset, np.array([1, 0, 0]))
                  + np.einsum('i,j', y_offset, np.array([0, 1, 0]))
                  + np.einsum('i,j', z_offset, np.array([0, 0, 1])))
        
        #convert from cartesian coordinates to toroidal coordinates [sigma, tau, phi]
        #torus is oriented along the Z axis
        rad, pol, tor = cart2toro(x_offset, y_offset, z_offset, self.major_radius)
        
        step_test    = np.zeros(self.bundle_count, dtype = np.bool)
        step_test[:] = (rad <= self.minor_radius)
        #evaluate temperature at each point
        #plasma torus temperature falls off as a function of radius
        bundle_input['temp'][step_test] = self.temp
        
        #evaluate emissivity at each point
        #plasma torus emissivity falls off as a function of radius
        bundle_input['emissivity'][step_test]   = 1e12
        
        return bundle_input

    def generate_rays(self):
        ## Create an empty list of ray bundles
        bundle_input = self.setup_bundles()
        ## Populate that list with ray bundle parameters, like locations
        bundle_input = self.toroidal_bundle_generate(bundle_input)
        ## Use the list to generate ray sources
        rays = self.create_sources(bundle_input)
        return rays<|MERGE_RESOLUTION|>--- conflicted
+++ resolved
@@ -41,12 +41,8 @@
         self.height         = plasma_input['height']
         self.depth          = plasma_input['depth']
         self.volume         = self.width * self.height * self.depth
-<<<<<<< HEAD
         self.solid_angle    = 4 * np.pi * np.sin(plasma_input['spread'] * np.pi / 360) ** 2
         self.voxel_size     = plasma_input['space_resolution']
-=======
-        self.solid_angle    = plasma_input['spread'] * (np.pi ** 2) / 180
->>>>>>> ac46fa2a
         self.chronon_size   = plasma_input['time_resolution']
         self.bundle_count   = plasma_input['bundle_count']
         self.bundle_volume  = plasma_input['bundle_volume']
@@ -85,17 +81,12 @@
             #spacially-dependent parameters
             source_input['position']    = bundle_input['position'][ii]
             source_input['temp']        = bundle_input['temp'][ii]
-<<<<<<< HEAD
-            source_input['intensity']   = int(bundle_input['emissivity'][ii]
-                * self.chronon_size * self.voxel_size 
-                * self.solid_angle / (4 * np.pi))
-=======
 
             # Calculate the total number of photons to launch from this bundle volume.
             intensity = (bundle_input['emissivity'][ii]
                          * self.chronon_size
                          * self.bundle_volume
-                         * self.solid_angle)
+                         * self.solid_angle / (4 * np.pi))
 
             # Scale the number of photons based on the number of bundles.
             #
@@ -110,7 +101,6 @@
                 continue
 
             source_input['intensity'] = int(intensity)
->>>>>>> ac46fa2a
             
             #constants
             if self.bundle_type == 'voxel':
