# -*- coding: utf-8 -*-
"""
Authors
-------
  - Yevgeniy Yakusevich <eugenethree@gmail.com>

Description
-----------
This script holds all of the plasma classes. These are separate from ray
sources; rather than emitting rays, plasmas create ray sources. They are
effectively advanced substitutes for regular ray sources.
"""
import logging

import numpy as np   
from collections import OrderedDict

from xicsrt.util import profiler
from xicsrt.xics_rt_math    import cart2cyl, cart2toro
from xicsrt.xics_rt_sources import FocusedExtendedSource
from xicsrt.xics_rt_objects import TraceObject

class GenericPlasma(TraceObject):
    """
    A generic plasma object.

    Plasma object will generate a set of ray bundles where each ray
    bundle has the properties of the plamsa at one particular real-space point.
    """
    def __init__(self, config):
        super().__init__(
            config['position']
            ,config['normal']
            ,config['orientation'])
        
<<<<<<< HEAD
        self.config   = config
        self.position       = config['position']
        self.normal         = config['normal']
        self.xorientation   = config['orientation']
        self.yorientation   = (np.cross(self.normal, self.xorientation) / 
                               np.linalg.norm(np.cross(self.normal, self.xorientation)))
        self.target         = config['target']
=======
        self.plasma_input   = plasma_input
        self.max_rays       = plasma_input['max_rays']
        self.position       = plasma_input['position']
        self.normal         = plasma_input['normal']
        self.xorientation   = plasma_input['orientation']
        self.yorientation   = np.cross(self.normal, self.xorientation )
        self.yorientation  /= np.linalg.norm(self.yorientation)
        self.target         = plasma_input['target']
>>>>>>> 54d92493
        # Voxels are 3D pixels, Chronons are time pixels
        self.width          = config['width']
        self.height         = config['height']
        self.depth          = config['depth']
        self.volume         = self.width * self.height * self.depth
<<<<<<< HEAD
        self.solid_angle    = config['spread'] * (np.pi ** 2) / 180
        self.chronon_size   = config['time_resolution']
        self.bundle_count   = config['bundle_count']
        self.bundle_volume  = config['bundle_volume']
        self.bundle_type    = config['bundle_type']
=======
        self.solid_angle    = 4 * np.pi * np.sin(plasma_input['spread'] * np.pi / 360) ** 2
        self.voxel_size     = plasma_input['space_resolution']
        self.chronon_size   = plasma_input['time_resolution']
        self.bundle_volume  = self.voxel_size ** 3
        self.bundle_count   = plasma_input['bundle_count']
        self.bundle_type    = plasma_input['bundle_type']
>>>>>>> 54d92493
        
        self.mass_number    = config['mass']
        self.temp           = config['temp']
        self.wavelength     = config['wavelength']
        self.linewidth      = config['linewidth']
        
    def setup_bundles(self):
            
        bundle_input = dict()
        bundle_input['position']     = np.zeros([self.bundle_count, 3], dtype = np.float64)
        bundle_input['temp']         = np.ones([self.bundle_count], dtype = np.float64)
        bundle_input['emissivity']   = np.ones([self.bundle_count], dtype = np.int)
        
        return bundle_input
        
    def create_sources(self, bundle_input):
        ## Bundle_input is a list containing dictionaries containing the locations,
        ## temperatures, and emissivities of all ray bundles to be emitted
        
        #create ray dictionary
        rays                = dict()
        rays['origin']      = np.zeros([0,3], dtype = np.float64)
        rays['direction']   = np.ones( [0,3], dtype = np.float64)
        rays['wavelength']  = np.ones( [0], dtype=np.float64)
        rays['weight']      = np.ones( [0], dtype=np.float64)
        rays['mask']        = np.ones( [0], dtype=np.bool)

        flag_warning_issued_intensity = False

        count_rays_in_bundle = []

        #bundle generation loop
        for ii in range(self.bundle_count):

            profiler.start("Ray Bundle Generation")
            source_input = OrderedDict()
            #spacially-dependent parameters
            source_input['position']    = bundle_input['position'][ii]
            source_input['temp']        = bundle_input['temp'][ii]

            # Calculate the total number of photons to launch from this bundle volume.
            intensity = (bundle_input['emissivity'][ii]
                         * self.chronon_size
                         * self.bundle_volume
                         * self.solid_angle / (4 * np.pi))

            # Scale the number of photons based on the number of bundles.
            #
            # bundle_volume cancels out here, each bundle represents an area of
            # volume/bundle_count.  I am leaving the calculation as is for now
            # for clarity in case a different approach is needed in the future.
            
            volume_factor = self.volume / (self.bundle_count * self.bundle_volume)
            intensity *= volume_factor
<<<<<<< HEAD

            # Ignore bundles with no intensity (quietly except for one warning).
=======
            """
>>>>>>> 54d92493
            if intensity < 1:
                if not flag_warning_issued_intensity:
                    flag_warning_issued_intensity = True
                    logging.warning('Bundle intensity of less than one encountered.')
                continue
            """
            source_input['intensity'] = int(intensity)
            
            #constants
            if self.bundle_type == 'voxel':
                source_input['width']   = self.voxel_size
                source_input['height']  = self.voxel_size
                source_input['depth']   = self.voxel_size
            if self.bundle_type == 'point':
                source_input['width']   = 0
                source_input['height']  = 0
                source_input['depth']   = 0

            source_input['normal']      = self.normal
            source_input['orientation'] = self.xorientation
            source_input['target']      = self.target
            source_input['mass']        = self.mass_number
            source_input['wavelength']  = self.wavelength
            source_input['linewidth']   = self.linewidth
            source_input['spread']      = self.config['spread']
            
            #create ray bundle sources and generate bundled rays
            source       = FocusedExtendedSource(source_input)
            bundled_rays = source.generate_rays()

            count_rays_in_bundle.append(len(bundled_rays['mask']))

            profiler.start('Ray Bundle Collection')
            rays['origin'] = np.append(rays['origin'], bundled_rays['origin'], axis=0)
            rays['direction'] = np.append(rays['direction'], bundled_rays['direction'], axis=0)
            rays['wavelength'] = np.append(rays['wavelength'], bundled_rays['wavelength'])
            rays['weight'] = np.append(rays['weight'], bundled_rays['weight'])
            rays['mask'] = np.append(rays['mask'], bundled_rays['mask'])
            profiler.start('Ray Bundle Collection')

            profiler.stop("Ray Bundle Generation")

            #append bundled rays together to form a single ray dictionary
            if len(rays['mask']) >= self.max_rays:
                print('Ray-Bundle Generation Halted: Too Many Rays')
                break

        if len(rays['mask']) == 0:
            raise Exception('No rays generated. Check plasma input parameters')

        logging.info('Rays per bundle, mean:   {}'.format(
            np.mean(count_rays_in_bundle)))
        logging.info('Rays per bundle, median: {}'.format(
            np.median(count_rays_in_bundle)))
        logging.info('Rays per bundle, max:    {}'.format(
            np.max(count_rays_in_bundle)))
        logging.info('Rays per bundle, min:    {}'.format(
            np.min(count_rays_in_bundle)))

        return rays
        
class CubicPlasma(GenericPlasma):
    """
    A cubic plasma.
    """
    def __init__(self, config):
        super().__init__(config)
        
        self.position       = config['position']
        self.normal         = config['normal']
        self.xorientation   = config['orientation']
        self.yorientation   = (np.cross(self.normal, self.xorientation) / 
                               np.linalg.norm(np.cross(self.normal, self.xorientation)))
        
        self.width          = config['width']
        self.height         = config['height']
        self.depth          = config['depth']
        self.volume         = self.width * self.height * self.depth
        self.bundle_count   = config['bundle_count']
        self.bundle_volume  = config['bundle_volume']
        self.bundle_type    = config['bundle_type']
                
    def cubic_bundle_generate(self, bundle_input):
        #create a long list containing random points within the cube's dimensions
        x_offset = np.random.uniform(-1 * self.width/2,  self.width/2,  self.bundle_count)
        y_offset = np.random.uniform(-1 * self.height/2, self.height/2, self.bundle_count)
        z_offset = np.random.uniform(-1 * self.depth/2,  self.depth/2,  self.bundle_count)        
                
        bundle_input['position'][:] = (self.position
                  + np.einsum('i,j', x_offset, self.xorientation)
                  + np.einsum('i,j', y_offset, self.yorientation)
                  + np.einsum('i,j', z_offset, self.normal))
        
        #evaluate temperature at each point
        #plasma cube has consistent temperature throughout
        bundle_input['temp'][:]         = self.temp
        
        #evaluate emissivity at each point
        #plasma cube has a constant emissivity througout.
        bundle_input['emissivity'][:]   = 1e13
            
        return bundle_input
    
    def generate_rays(self):
        ## Create an empty list of ray bundles
        bundle_input = self.setup_bundles()
        ## Populate that list with ray bundle parameters, like locations
        bundle_input = self.cubic_bundle_generate(bundle_input)
        ## Use the list to generate ray sources
        rays = self.create_sources(bundle_input)
        return rays


class CylindricalPlasma(GenericPlasma):
    """
    A cylindrical plasma ordiented along the Y axis

    plasma normal           = absolute X
    plasma x orientation    = absolute Z
    plasma y orientation    = absolute Y
    """

    def __init__(self, config):
        super().__init__(config)
        
        self.position       = config['position']
        self.normal         = config['normal']
        self.xorientation   = config['orientation']
        self.yorientation   = (np.cross(self.normal, self.xorientation) / 
                               np.linalg.norm(np.cross(self.normal, self.xorientation)))
        
        self.width          = config['width']
        self.height         = config['height']
        self.depth          = config['depth']
        self.volume         = self.width * self.height * self.depth
        self.bundle_count   = config['bundle_count']
                
    def cylindrical_bundle_generate(self, bundle_input):
        #create a long list containing random points within the cube's dimensions
        x_offset = np.random.uniform(-1 * self.width/2,  self.width/2,  self.bundle_count)
        y_offset = np.random.uniform(-1 * self.height/2, self.height/2, self.bundle_count)
        z_offset = np.random.uniform(-1 * self.depth/2,  self.depth/2,  self.bundle_count)        
        
        bundle_input['position'][:] = (
            self.position
            + np.einsum('i,j', x_offset, self.xorientation)
            + np.einsum('i,j', y_offset, self.yorientation)
            + np.einsum('i,j', z_offset, self.normal))
        
        #convert from cartesian coordinates to cylindrical coordinates [radius, azimuth, height]
        radius, azimuth, height = cart2cyl(z_offset, x_offset, y_offset)
        
        #evaluate temperature at each point
        #plasma cylinder temperature falls off as a function of radius
        bundle_input['temp']         = self.temp / radius
        
        #evaluate emissivity at each point
        #plasma cylinder emissivity falls off as a function of radius
        bundle_input['emissivity']   = 1e10 / radius
        
        return bundle_input

    def generate_rays(self):
        ## Create an empty list of ray bundles
        bundle_input = self.setup_bundles()
        ## Populate that list with ray bundle parameters, like locations
        bundle_input = self.cylindrical_bundle_generate(bundle_input)
        ## Use the list to generate ray sources
        rays = self.create_sources(bundle_input)
        return rays


class ToroidalPlasma(GenericPlasma):
    def __init__(self, config):
        super().__init__(config)

        self.major_radius   = config['major_radius']
        self.minor_radius   = config['minor_radius']
        
    def toroidal_bundle_generate(self, bundle_input):
        #create a long list containing random points within the cube's dimensions
        x_offset = np.random.uniform(-0 * self.width/2 , self.width   , self.bundle_count)
        y_offset = np.random.uniform(-1 * self.height/2, self.height/2, self.bundle_count)
        z_offset = np.random.uniform(-1 * self.depth/2 , self.depth/2 , self.bundle_count)        
        
        #unlike the other plasmas, the toroidal plasma has fixed orientation to
        #prevent confusion
        bundle_input['position'][:] = (self.position
                  + np.einsum('i,j', x_offset, np.array([1, 0, 0]))
                  + np.einsum('i,j', y_offset, np.array([0, 1, 0]))
                  + np.einsum('i,j', z_offset, np.array([0, 0, 1])))
        
        #convert from cartesian coordinates to toroidal coordinates [sigma, tau, phi]
        #torus is oriented along the Z axis
        rad, pol, tor = cart2toro(x_offset, y_offset, z_offset, self.major_radius)
        
        step_test    = np.zeros(self.bundle_count, dtype = np.bool)
        step_test[:] = (rad <= self.minor_radius)

        #evaluate temperature at each point
        #plasma torus temperature falls off as a function of radius
        bundle_input['temp'][step_test] = self.temp
        
        #evaluate emissivity at each point
        #plasma torus emissivity falls off as a function of radius
        bundle_input['emissivity'][step_test]   = 1e14
        
        return bundle_input

    def generate_rays(self):
        ## Create an empty list of ray bundles
        bundle_input = self.setup_bundles()
        ## Populate that list with ray bundle parameters, like locations
        bundle_input = self.toroidal_bundle_generate(bundle_input)
        ## Use the list to generate ray sources
        rays = self.create_sources(bundle_input)
        return rays<|MERGE_RESOLUTION|>--- conflicted
+++ resolved
@@ -32,44 +32,27 @@
             config['position']
             ,config['normal']
             ,config['orientation'])
-        
-<<<<<<< HEAD
+
         self.config   = config
+        self.max_rays       = config['max_rays']
         self.position       = config['position']
         self.normal         = config['normal']
         self.xorientation   = config['orientation']
         self.yorientation   = (np.cross(self.normal, self.xorientation) / 
                                np.linalg.norm(np.cross(self.normal, self.xorientation)))
         self.target         = config['target']
-=======
-        self.plasma_input   = plasma_input
-        self.max_rays       = plasma_input['max_rays']
-        self.position       = plasma_input['position']
-        self.normal         = plasma_input['normal']
-        self.xorientation   = plasma_input['orientation']
-        self.yorientation   = np.cross(self.normal, self.xorientation )
-        self.yorientation  /= np.linalg.norm(self.yorientation)
-        self.target         = plasma_input['target']
->>>>>>> 54d92493
+
         # Voxels are 3D pixels, Chronons are time pixels
         self.width          = config['width']
         self.height         = config['height']
         self.depth          = config['depth']
         self.volume         = self.width * self.height * self.depth
-<<<<<<< HEAD
-        self.solid_angle    = config['spread'] * (np.pi ** 2) / 180
+
+        self.solid_angle    = 4 * np.pi * np.sin(config['spread'] * np.pi / 360)**2
         self.chronon_size   = config['time_resolution']
         self.bundle_count   = config['bundle_count']
         self.bundle_volume  = config['bundle_volume']
         self.bundle_type    = config['bundle_type']
-=======
-        self.solid_angle    = 4 * np.pi * np.sin(plasma_input['spread'] * np.pi / 360) ** 2
-        self.voxel_size     = plasma_input['space_resolution']
-        self.chronon_size   = plasma_input['time_resolution']
-        self.bundle_volume  = self.voxel_size ** 3
-        self.bundle_count   = plasma_input['bundle_count']
-        self.bundle_type    = plasma_input['bundle_type']
->>>>>>> 54d92493
         
         self.mass_number    = config['mass']
         self.temp           = config['temp']
@@ -124,29 +107,26 @@
             
             volume_factor = self.volume / (self.bundle_count * self.bundle_volume)
             intensity *= volume_factor
-<<<<<<< HEAD
 
             # Ignore bundles with no intensity (quietly except for one warning).
-=======
-            """
->>>>>>> 54d92493
             if intensity < 1:
                 if not flag_warning_issued_intensity:
                     flag_warning_issued_intensity = True
                     logging.warning('Bundle intensity of less than one encountered.')
                 continue
-            """
+
             source_input['intensity'] = int(intensity)
             
             #constants
             if self.bundle_type == 'voxel':
-                source_input['width']   = self.voxel_size
-                source_input['height']  = self.voxel_size
-                source_input['depth']   = self.voxel_size
+                voxel_size = np.power(self.bundle_volume, 1/3)
+                source_input['width'] = voxel_size
+                source_input['height'] = voxel_size
+                source_input['depth'] = voxel_size
             if self.bundle_type == 'point':
-                source_input['width']   = 0
-                source_input['height']  = 0
-                source_input['depth']   = 0
+                source_input['width'] = 0
+                source_input['height'] = 0
+                source_input['depth'] = 0
 
             source_input['normal']      = self.normal
             source_input['orientation'] = self.xorientation
@@ -180,13 +160,13 @@
         if len(rays['mask']) == 0:
             raise Exception('No rays generated. Check plasma input parameters')
 
-        logging.info('Rays per bundle, mean:   {}'.format(
+        logging.info('Rays per bundle, mean:   {:0.0f}'.format(
             np.mean(count_rays_in_bundle)))
-        logging.info('Rays per bundle, median: {}'.format(
+        logging.info('Rays per bundle, median: {:0.0f}'.format(
             np.median(count_rays_in_bundle)))
-        logging.info('Rays per bundle, max:    {}'.format(
+        logging.info('Rays per bundle, max:    {:0d}'.format(
             np.max(count_rays_in_bundle)))
-        logging.info('Rays per bundle, min:    {}'.format(
+        logging.info('Rays per bundle, min:    {:0d}'.format(
             np.min(count_rays_in_bundle)))
 
         return rays
@@ -311,9 +291,9 @@
         
     def toroidal_bundle_generate(self, bundle_input):
         #create a long list containing random points within the cube's dimensions
-        x_offset = np.random.uniform(-0 * self.width/2 , self.width   , self.bundle_count)
+        x_offset = np.random.uniform(-1 * self.width/2 , self.width/2,  self.bundle_count)
         y_offset = np.random.uniform(-1 * self.height/2, self.height/2, self.bundle_count)
-        z_offset = np.random.uniform(-1 * self.depth/2 , self.depth/2 , self.bundle_count)        
+        z_offset = np.random.uniform(-1 * self.depth/2 , self.depth/2,  self.bundle_count)        
         
         #unlike the other plasmas, the toroidal plasma has fixed orientation to
         #prevent confusion
