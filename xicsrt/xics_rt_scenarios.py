# -*- coding: utf-8 -*-
"""
Created on Fri Apr 28 12:30:38 2017

@author: James
"""
from xicsrt.xics_rt_math import bragg_angle, vector_rotate, rotation_matrix
import numpy as np

def source_location(distance, vert_displace, config):
    """
    Returns the source location that satisfies the bragg condition met by the
    detector. Allows for a vertical displacement above and below the 
    meridional plane
    """
    crystal_location = config['crystal_input']['position']
    crystal_normal = config['crystal_input']['normal']
    crystal_curvature = config['crystal_input']['curvature']
    crystal_spacing = config['crystal_input']['spacing']
    detector_location = config['detector_input']['position']
    wavelength = config['source_input']['wavelength']
    
    crystal_center = crystal_location + crystal_curvature * crystal_normal
    meridional_normal = np.cross(crystal_location - crystal_center,
                                 detector_location - crystal_center)
    
    meridional_normal /=  np.linalg.norm(meridional_normal)
    
    det_to_crys = crystal_location - detector_location
    sol_direction = (det_to_crys
                     - 2 * np.dot(det_to_crys, crystal_normal) * crystal_normal)
    
    sol_direction /= np.linalg.norm(sol_direction)
    
    source_location = sol_direction * distance + crystal_location
    
    source_location += vert_displace * meridional_normal
    
    return source_location


def source_location_bragg(config, distance ,vert_displace ,horiz_displace):
    """
    Returns the source on the meridional plane that meets the Bragg condition
    for the given wavelength. Allows for a vertical displacement above and 
    below the meridional plane.
    """

    crystal_location = config['crystal_input']['position']
    crystal_normal = config['crystal_input']['normal']
    crystal_curvature = config['crystal_input']['curvature']
    crystal_bragg = config['crystal_input']['bragg']
    detector_location = config['detector_input']['position']

    norm_angle = np.pi/2.0 - crystal_bragg
    crystal_center = crystal_location + crystal_curvature * crystal_normal
    
    meridional_normal = np.cross(-crystal_normal, detector_location - crystal_center)
    meridional_normal /= np.linalg.norm(meridional_normal)

    rot_mat = rotation_matrix(meridional_normal, norm_angle)
    sol_direction =  np.dot(rot_mat, crystal_normal)
    sol_direction /= np.linalg.norm(sol_direction)

    source_location =  sol_direction * distance + crystal_location
    source_location += vert_displace * meridional_normal
    
    sagittal_normal =  np.cross(sol_direction, meridional_normal)
    sagittal_normal /= np.linalg.norm(sagittal_normal)
    
    source_location += horiz_displace * sagittal_normal
    
    config['source_input']['position'] = source_location
    return config


<<<<<<< HEAD
def setup_beam_scenario(config):
    """
    An idealized scenario with a source, an HOPG Pre-refelector, a crystal,
    and a detector.

    This is meant to model a basic XRCS spectrometer with a pre-refelctor,
    such as is planned for the ITER XRCS-Core spectrometer.
    """
=======
# p = plasma / s = source / g = graphite / c = crystal / d = detector
    
def setup_plasma_scenario(scenario_input):
    ## An idealized scenario with a plasma, an HOPG, a crystal, and a detector
    #unpack variables
    general_input   = scenario_input['general_input']
    plasma_input    = scenario_input['plasma_input']
    graphite_input  = scenario_input['graphite_input']
    crystal_input   = scenario_input['crystal_input']
    detector_input  = scenario_input['detector_input']
    
    distance_p_g    = scenario_input['source_graphite_dist']
    distance_g_c    = scenario_input['graphite_crystal_dist']
    distance_c_d    = scenario_input['crystal_detector_dist']
    
    bragg_c         = scenario_input['crystal_bragg']
    bragg_g         = scenario_input['graphite_bragg']
    
    g_offset        = scenario_input['graphite_offset']
    c_offset        = scenario_input['crystal_offset']
    d_offset        = scenario_input['detector_offset']
    g_tilt          = scenario_input['graphite_tilt']
    c_tilt          = scenario_input['crystal_tilt']
    d_tilt          = scenario_input['detector_tilt']
    
    ## Source Placement
    #souce is placed at origin by default and aimed along the X axis
    p_position  = np.array([0, 0, 0], dtype = np.float64)
    p_normal    = np.array([1, 0, 0], dtype = np.float64)
    p_z_vector  = np.array([0, 0, 1], dtype = np.float64)
    
    #create a path vector that connects the centers of all optical elements
    path_vector = np.array([1, 0, 0], dtype = np.float64)
    path_vector/= np.linalg.norm(path_vector)
    
    ## Graphite Placement
    #define graphite position, normal, and basis relative to source
    g_position  = p_position + (path_vector * distance_p_g)
    g_z_vector  = np.array([0, 0, 1], dtype = np.float64)
    
    g_y_vector  = np.cross(g_z_vector, path_vector)  
    g_y_vector /= np.linalg.norm(g_y_vector)
    
    g_z_vector  = np.cross(path_vector, g_y_vector)
    g_z_vector /= np.linalg.norm(g_z_vector)
    
    g_x_vector  = np.cross(g_y_vector, g_z_vector)
    g_x_vector /= np.linalg.norm(g_x_vector)
    
    #graphite normal is positioned to best reflect X-Rays according to Bragg
    g_normal    = (g_y_vector * np.cos(bragg_g)) - (g_x_vector * np.sin(bragg_g))
    g_normal   /= np.linalg.norm(g_normal)
    
    #reflect the path vector off of the graphite
    path_vector-= 2 * np.dot(path_vector, g_normal) * g_normal
    path_vector/= np.linalg.norm(path_vector)
    ## Crystal Placement
    #define crystal position, normal, and basis relative to graphite
    c_position  = g_position + (path_vector * distance_g_c)
    c_z_vector  = np.array([0, 0, 1], dtype = np.float64)

    c_y_vector  = np.cross(c_z_vector, path_vector)  
    c_y_vector /= np.linalg.norm(c_y_vector)
    
    c_z_vector  = np.cross(path_vector, c_y_vector)
    c_z_vector /= np.linalg.norm(c_z_vector)
    
    c_x_vector  = np.cross(c_y_vector, c_z_vector)
    c_x_vector /= np.linalg.norm(c_x_vector)
    
    #crystal normal is positioned to best reflect X-Rays according to Bragg
    c_normal    = (c_y_vector * np.cos(bragg_c)) - (c_x_vector * np.sin(bragg_c))
    c_normal   /= np.linalg.norm(c_normal)
    
    #reflect the path vector off of the crystal
    path_vector-= 2 * np.dot(path_vector, c_normal) * c_normal
    path_vector/= np.linalg.norm(path_vector)
    
    ## Detector Placement
    #define detector position, normal, and basis relative to crystal
    d_position  = c_position + (path_vector * distance_c_d)
    d_z_vector  = np.array([0, 1, 0], dtype = np.float64)
    
    d_y_vector  = np.cross(d_z_vector, path_vector)  
    d_y_vector /= np.linalg.norm(d_y_vector)
    
    d_z_vector  = np.cross(path_vector, d_y_vector)
    d_z_vector /= np.linalg.norm(d_z_vector)
    
    d_x_vector  = np.cross(d_y_vector, d_z_vector)
    d_x_vector /= np.linalg.norm(d_x_vector)
    
    #detector normal faces crystal
    d_normal    = -path_vector
    d_normal   /= np.linalg.norm(d_normal)
    
    """
    Optical elements' x_vectors, y_vectors, z_vectors form 3D bases
    Use the bases to create transformation matrices that use vector math to
    convert g_offset, c_offset, d_offset to XYZ offsets
    """
    ## Offset and Tilt Vector Math
    #create bases
    g_basis     = np.transpose(np.array([g_x_vector, g_y_vector, g_z_vector]))
    c_basis     = np.transpose(np.array([c_x_vector, c_y_vector, c_z_vector]))
    d_basis     = np.transpose(np.array([d_x_vector, d_y_vector, d_z_vector]))
    
    #offset using vector transformation matrix
    g_position += g_basis.dot(np.transpose(g_offset))
    c_position += c_basis.dot(np.transpose(c_offset))
    d_position += d_basis.dot(np.transpose(d_offset))
    
    #tilt using lots of vector rotations (WARNING! Non-commutative operations)
    g_normal    = vector_rotate(g_normal, g_x_vector, g_tilt[0])
    g_normal    = vector_rotate(g_normal, g_y_vector, g_tilt[1])
    g_normal    = vector_rotate(g_normal, g_z_vector, g_tilt[2])

    c_normal    = vector_rotate(c_normal, c_x_vector, c_tilt[0])
    c_normal    = vector_rotate(c_normal, c_y_vector, c_tilt[1])
    c_normal    = vector_rotate(c_normal, c_z_vector, c_tilt[2])
    
    d_normal    = vector_rotate(d_normal, d_x_vector, d_tilt[0])
    d_normal    = vector_rotate(d_normal, d_y_vector, d_tilt[1])
    d_normal    = vector_rotate(d_normal, d_z_vector, d_tilt[2])
    
    if   general_input['backwards_raytrace'] is False:
        p_target = g_position
    elif general_input['backwards_raytrace'] is True:
        p_target = c_position
    
    ## Repack variables
    plasma_input['position']        = p_position
    plasma_input['normal']          = p_normal
    plasma_input['orientation']     = p_z_vector
    graphite_input['position']      = g_position
    graphite_input['normal']        = g_normal
    graphite_input['orientation']   = g_z_vector
    crystal_input['position']       = c_position
    crystal_input['normal']         = c_normal
    crystal_input['orientation']    = c_z_vector
    detector_input['position']      = d_position
    detector_input['normal']        = d_normal
    detector_input['orientation']   = d_z_vector
    plasma_input['target']          = p_target

    return  general_input, plasma_input, graphite_input, crystal_input, detector_input
>>>>>>> 868a0271

    #unpack variables
    distance_s_g    = config['scenario_input']['source_graphite_dist']
    distance_g_c    = config['scenario_input']['graphite_crystal_dist']
    distance_c_d    = config['scenario_input']['crystal_detector_dist']

    g_offset        = config['scenario_input']['graphite_offset']
    c_offset        = config['scenario_input']['crystal_offset']
    d_offset        = config['scenario_input']['detector_offset']
    g_tilt          = config['scenario_input']['graphite_tilt']
    c_tilt          = config['scenario_input']['crystal_tilt']
    d_tilt          = config['scenario_input']['detector_tilt']

    bragg_c = bragg_angle(config['source_input']['wavelength'], config['crystal_input']['spacing'])
    bragg_g = bragg_angle(config['source_input']['wavelength'], config['graphite_input']['spacing'])

    meridi_focus = config['crystal_input']['curvature'] * np.sin(bragg_c)
    sagitt_focus = - meridi_focus / np.cos(2 * bragg_c)

    if distance_c_d is None:
        distance_c_d = meridi_focus

    ## Source Placement
    #souce is placed at origin by default and aimed along the X axis
    s_position  = np.array([0, 0, 0], dtype = np.float64)
    s_normal    = np.array([1, 0, 0], dtype = np.float64)
    s_z_vector  = np.array([0, 0, 1], dtype = np.float64)
    
    #create a path vector that connects the centers of all optical elements
    path_vector = np.array([1, 0, 0], dtype = np.float64)
    path_vector/= np.linalg.norm(path_vector)
    
    ## Graphite Placement
    #define graphite position, normal, and basis relative to source
    g_position  = s_position + (path_vector * distance_s_g)
    g_z_vector  = np.array([0, 0, 1], dtype = np.float64)
    
    g_y_vector  = np.cross(g_z_vector, path_vector)  
    g_y_vector /= np.linalg.norm(g_y_vector)
    
    g_z_vector  = np.cross(path_vector, g_y_vector)
    g_z_vector /= np.linalg.norm(g_z_vector)
    
    g_x_vector  = np.cross(g_y_vector, g_z_vector)
    g_x_vector /= np.linalg.norm(g_x_vector)
    
    #graphite normal is positioned to best reflect X-Rays according to Bragg
    g_normal    = (g_y_vector * np.cos(bragg_g)) - (g_x_vector * np.sin(bragg_g))
    g_normal   /= np.linalg.norm(g_normal)
    
    #reflect the path vector off of the graphite
    path_vector-= 2 * np.dot(path_vector, g_normal) * g_normal
    path_vector/= np.linalg.norm(path_vector)
    ## Crystal Placement
    #define crystal position, normal, and basis relative to graphite
    c_position  = g_position + (path_vector * distance_g_c)
    c_z_vector  = np.array([0, 0, 1], dtype = np.float64)

    c_y_vector  = np.cross(c_z_vector, path_vector)  
    c_y_vector /= np.linalg.norm(c_y_vector)
    
    c_z_vector  = np.cross(path_vector, c_y_vector)
    c_z_vector /= np.linalg.norm(c_z_vector)
    
    c_x_vector  = np.cross(c_y_vector, c_z_vector)
    c_x_vector /= np.linalg.norm(c_x_vector)
    
    #crystal normal is positioned to best reflect X-Rays according to Bragg
    c_normal    = (c_y_vector * np.cos(bragg_c)) - (c_x_vector * np.sin(bragg_c))
    c_normal   /= np.linalg.norm(c_normal)
    
    #reflect the path vector off of the crystal
    path_vector-= 2 * np.dot(path_vector, c_normal) * c_normal
    path_vector/= np.linalg.norm(path_vector)
    
    ## Detector Placement
    #define detector position, normal, and basis relative to crystal
    d_position  = c_position + (path_vector * distance_c_d)
    d_z_vector  = np.array([0, 1, 0], dtype = np.float64)
    
    d_y_vector  = np.cross(d_z_vector, path_vector)  
    d_y_vector /= np.linalg.norm(d_y_vector)
    
    d_z_vector  = np.cross(path_vector, d_y_vector)
    d_z_vector /= np.linalg.norm(d_z_vector)
    
    d_x_vector  = np.cross(d_y_vector, d_z_vector)
    d_x_vector /= np.linalg.norm(d_x_vector)
    
    #detector normal faces crystal
    d_normal    = -path_vector
    d_normal   /= np.linalg.norm(d_normal)
    
    """
    Optical elements' x_vectors, y_vectors, z_vectors form 3D bases
    Use the bases to create transformation matrices that use vector math to
    convert g_offset, c_offset, d_offset to XYZ offsets
    """
    ## Offset and Tilt Vector Math
    #create bases
    g_basis     = np.transpose(np.array([g_x_vector, g_y_vector, g_z_vector]))
    c_basis     = np.transpose(np.array([c_x_vector, c_y_vector, c_z_vector]))
    d_basis     = np.transpose(np.array([d_x_vector, d_y_vector, d_z_vector]))
    
    #offset using vector transformation matrix
    g_position += g_basis.dot(np.transpose(g_offset))
    c_position += c_basis.dot(np.transpose(c_offset))
    d_position += d_basis.dot(np.transpose(d_offset))
    
    #tilt using lots of vector rotations (WARNING! Non-commutative operations)
    g_normal    = vector_rotate(g_normal, g_x_vector, g_tilt[0])
    g_normal    = vector_rotate(g_normal, g_y_vector, g_tilt[1])
    g_normal    = vector_rotate(g_normal, g_z_vector, g_tilt[2])

    c_normal    = vector_rotate(c_normal, c_x_vector, c_tilt[0])
    c_normal    = vector_rotate(c_normal, c_y_vector, c_tilt[1])
    c_normal    = vector_rotate(c_normal, c_z_vector, c_tilt[2])
    
    d_normal    = vector_rotate(d_normal, d_x_vector, d_tilt[0])
    d_normal    = vector_rotate(d_normal, d_y_vector, d_tilt[1])
    d_normal    = vector_rotate(d_normal, d_z_vector, d_tilt[2])

    if config['general_input']['backwards_raytrace']:
        s_target = c_position
    else:
        s_target = g_position
    
    ## Repack variables
    config['source_input']['position']        = s_position
    config['source_input']['normal']          = s_normal
    config['source_input']['orientation']     = s_z_vector
    config['graphite_input']['position']      = g_position
    config['graphite_input']['normal']        = g_normal
    config['graphite_input']['orientation']   = g_z_vector
    config['crystal_input']['position']       = c_position
    config['crystal_input']['normal']         = c_normal
    config['crystal_input']['orientation']    = c_z_vector
    config['detector_input']['position']      = d_position
    config['detector_input']['normal']        = d_normal
    config['detector_input']['orientation']   = d_z_vector
    config['source_input']['target']          = s_target

    return config


def setup_crystal_test(config):
    """
    An idealized scenario with a source, a crystal, and a detector

    This is meant to be used in conjunction with the beam scenario.
    Using the same configuration file this will generate a scenario where
    the crystal is at the position where the pre-reflector used to be.
    """

    distance_s_c    = config['scenario_input']['source_graphite_dist']
    distance_c_d    = config['scenario_input']['crystal_detector_dist']
    
    c_offset        = config['scenario_input']['crystal_offset']
    c_tilt          = config['scenario_input']['crystal_tilt']

    bragg_c = bragg_angle(config['source_input']['wavelength'], config['crystal_input']['spacing'])

    meridi_focus = config['crystal_input']['curvature'] * np.sin(bragg_c)
    sagitt_focus = - meridi_focus / np.cos(2 * bragg_c)

    if distance_c_d is None:
        distance_c_d = meridi_focus

    ## Source Placement
    #souce is placed at origin by default and aimed along the X axis    
    s_position      = np.array([0, 0, 0], dtype = np.float64)
    s_normal        = np.array([1, 0, 0], dtype = np.float64)
    s_z_vector      = np.array([0, 0, 1], dtype = np.float64)
    
    #create a path vector that connects the centers of all optical elements
    path_vector     = np.array([1, 0, 0], dtype = np.float64)
    
    #define crystal position, normal, and basis relative to graphite
    c_position  = s_position + (path_vector * distance_s_c)
    c_z_vector  = np.array([0, 0, 1], dtype = np.float64)
    
    c_y_vector  = np.cross(c_z_vector, path_vector)  
    c_y_vector /= np.linalg.norm(c_y_vector)
    
    c_z_vector  = np.cross(path_vector, c_y_vector)
    c_z_vector /= np.linalg.norm(c_z_vector)
    
    c_x_vector  = np.cross(c_y_vector, c_z_vector)
    c_x_vector /= np.linalg.norm(c_x_vector)
    
    #crystal normal is positioned to best reflect X-Rays according to Bragg
    c_normal    = (c_y_vector * np.cos(bragg_c)) - (c_x_vector * np.sin(bragg_c))
    c_normal   /= np.linalg.norm(c_normal)
    
    #for focused extended sources, target them towards the crystal position    
    s_target = c_position
    
    #alternatively, target them towards where the graphite would be in the beam
    #s_target = path_vector * 1
    
    #reflect the path vector off of the crystal
    path_vector    -= 2 * np.dot(path_vector, c_normal) * c_normal

    #define detector position, normal, and basis relative to crystal
    d_position  = c_position + (path_vector * distance_c_d)
    d_z_vector  = np.array([0, 1, 0], dtype = np.float64)
    
    d_y_vector  = np.cross(d_z_vector, path_vector)  
    d_y_vector /= np.linalg.norm(d_y_vector)
    
    d_z_vector  = np.cross(path_vector, d_y_vector)
    d_z_vector /= np.linalg.norm(d_z_vector)
    
    d_x_vector  = np.cross(d_y_vector, d_z_vector)
    d_x_vector /= np.linalg.norm(d_x_vector)
    
    #detector normal faces crystal
    d_normal    = -path_vector
    d_normal   /= np.linalg.norm(d_normal)
    
    #offset vector math
    c_basis     = np.transpose(np.array([c_x_vector, c_y_vector, c_z_vector]))
    c_position += c_basis.dot(np.transpose(c_offset))
    c_z_vector  = vector_rotate(c_z_vector, c_normal, c_tilt)
    
    # repack variables
    config['source_input']['position']        = s_position
    config['source_input']['normal']          = s_normal
    config['source_input']['orientation']     = s_z_vector
    config['crystal_input']['position']       = c_position
    config['crystal_input']['normal']         = c_normal
    config['crystal_input']['orientation']    = c_z_vector
    config['detector_input']['position']      = d_position
    config['detector_input']['normal']        = d_normal
    config['detector_input']['orientation']   = d_z_vector
    config['source_input']['target']          = s_target

    return config


def setup_graphite_test(config):
    """
    An idealized scenario with a source, a crystal, and a detector

    This is meant to be used in conjunction with the beam scenario.
    Using the same configuration file this will generate a scenario where
    the crystal is removed and the detector is placed at the
    crystal-detector distance.
    """
    distance_s_g    = config['scenario_input']['source_graphite_dist']
    distance_g_d    = config['scenario_input']['crystal_detector_dist']
    
    g_offset        = config['scenario_input']['graphite_offset']
    g_tilt          = config['scenario_input']['graphite_tilt']

    bragg_g = bragg_angle(config['scenario_input']['wavelength'], config['graphite_input']['spacing'])

    s_position      = np.array([0, 0, 0], dtype = np.float64)
    s_normal        = np.array([1, 0, 0], dtype = np.float64)
    s_z_vector      = np.array([0, 0, 1], dtype = np.float64)
    
    #create a path vector that connects the centers of all optical elements
    path_vector     = np.array([1, 0, 0], dtype = np.float64)
    
    #define graphite position and normal relative to source
    g_position      = s_position + (path_vector * distance_s_g)
    g_z_vector      = np.array([0, 0, 1], dtype = np.float64)
    g_y_vector      = np.cross(g_z_vector, path_vector)  
    g_x_vector      = np.cross(g_y_vector, g_z_vector)
    g_normal        = (g_y_vector * np.cos(bragg_g)) - (path_vector * np.sin(bragg_g))
    
    #for focused extended sources, target them towards the graphite position    
    s_target = g_position
    
    #reflect the path vector off of the graohite
    path_vector    -= 2 * np.dot(path_vector, g_normal) * g_normal

    #define detector position and normal relative to graphite
    d_position      = g_position + (path_vector * distance_g_d)
    d_z_vector      = np.array([0, 1, 0], dtype = np.float64)
    d_normal        = -path_vector
    
    #offset vector math
    g_basis     = np.transpose(np.array([g_x_vector, g_y_vector, g_z_vector]))
    g_position += g_basis.dot(np.transpose(g_offset))
    g_z_vector  = vector_rotate(g_z_vector, g_normal, g_tilt)
    
    # repack variables
    config['source_input']['position']        = s_position
    config['source_input']['normal']          = s_normal
    config['source_input']['orientation']     = s_z_vector
    config['graphite_input']['position']      = g_position
    config['graphite_input']['normal']        = g_normal
    config['graphite_input']['orientation']   = g_z_vector
    config['detector_input']['position']      = d_position
    config['detector_input']['normal']        = d_normal
    config['detector_input']['orientation']   = d_z_vector
    config['source_input']['target']          = s_target

    return config


def setup_source_test(config):
    """
    A source and a detector, nothing else. Useful for debugging sources

    This is meant to be used in conjunction with the beam scenario.
    Using the same configuration file this will generate a scenario with
    only a source and a detector. The detector will be placed at the
    source-graphite distance.
    """
    distance_s_d    = config['scenario_input']['source_graphite_dist']
    
    s_position      = np.array([0, 0, 0], dtype = np.float64)
    s_normal        = np.array([1, 0, 0], dtype = np.float64)
    s_z_vector      = np.array([0, 0, 1], dtype = np.float64)
        
    d_position      = s_position + (s_normal * distance_s_d)
    d_z_vector      = np.array([0, 0, 1], dtype = np.float64)
    d_normal        = -s_normal
    
    s_target = d_position
    
    #repack vectors
    config['source_input']['position']        = s_position
    config['source_input']['normal']          = s_normal
    config['source_input']['orientation']     = s_z_vector
    config['detector_input']['position']      = d_position
    config['detector_input']['normal']        = d_normal
    config['detector_input']['orientation']   = d_z_vector
    config['source_input']['target']          = s_target

    return config
<|MERGE_RESOLUTION|>--- conflicted
+++ resolved
@@ -73,42 +73,37 @@
     config['source_input']['position'] = source_location
     return config
 
-
-<<<<<<< HEAD
-def setup_beam_scenario(config):
-    """
-    An idealized scenario with a source, an HOPG Pre-refelector, a crystal,
-    and a detector.
+    
+def setup_plasma_scenario(config):
+    """
+    An idealized scenario with a plasma source, an HOPG Pre-refelector,
+    a crystal, and a detector.
 
     This is meant to model a basic XRCS spectrometer with a pre-refelctor,
     such as is planned for the ITER XRCS-Core spectrometer.
     """
-=======
-# p = plasma / s = source / g = graphite / c = crystal / d = detector
-    
-def setup_plasma_scenario(scenario_input):
-    ## An idealized scenario with a plasma, an HOPG, a crystal, and a detector
+
     #unpack variables
-    general_input   = scenario_input['general_input']
-    plasma_input    = scenario_input['plasma_input']
-    graphite_input  = scenario_input['graphite_input']
-    crystal_input   = scenario_input['crystal_input']
-    detector_input  = scenario_input['detector_input']
-    
-    distance_p_g    = scenario_input['source_graphite_dist']
-    distance_g_c    = scenario_input['graphite_crystal_dist']
-    distance_c_d    = scenario_input['crystal_detector_dist']
-    
-    bragg_c         = scenario_input['crystal_bragg']
-    bragg_g         = scenario_input['graphite_bragg']
-    
-    g_offset        = scenario_input['graphite_offset']
-    c_offset        = scenario_input['crystal_offset']
-    d_offset        = scenario_input['detector_offset']
-    g_tilt          = scenario_input['graphite_tilt']
-    c_tilt          = scenario_input['crystal_tilt']
-    d_tilt          = scenario_input['detector_tilt']
-    
+    distance_p_g    = config['scenario_input']['source_graphite_dist']
+    distance_g_c    = config['scenario_input']['graphite_crystal_dist']
+    distance_c_d    = config['scenario_input']['crystal_detector_dist']
+
+    g_offset        = config['scenario_input']['graphite_offset']
+    c_offset        = config['scenario_input']['crystal_offset']
+    d_offset        = config['scenario_input']['detector_offset']
+    g_tilt          = config['scenario_input']['graphite_tilt']
+    c_tilt          = config['scenario_input']['crystal_tilt']
+    d_tilt          = config['scenario_input']['detector_tilt']
+
+    bragg_c = bragg_angle(config['source_input']['wavelength'], config['crystal_input']['spacing'])
+    bragg_g = bragg_angle(config['source_input']['wavelength'], config['graphite_input']['spacing'])
+
+    meridi_focus = config['crystal_input']['curvature'] * np.sin(bragg_c)
+    sagitt_focus = - meridi_focus / np.cos(2 * bragg_c)
+
+    if distance_c_d is None:
+        distance_c_d = meridi_focus
+
     ## Source Placement
     #souce is placed at origin by default and aimed along the X axis
     p_position  = np.array([0, 0, 0], dtype = np.float64)
@@ -208,29 +203,39 @@
     d_normal    = vector_rotate(d_normal, d_x_vector, d_tilt[0])
     d_normal    = vector_rotate(d_normal, d_y_vector, d_tilt[1])
     d_normal    = vector_rotate(d_normal, d_z_vector, d_tilt[2])
-    
-    if   general_input['backwards_raytrace'] is False:
-        p_target = g_position
-    elif general_input['backwards_raytrace'] is True:
-        p_target = c_position
+
+    if config['general_input']['backwards_raytrace']:
+        s_target = c_position
+    else:
+        s_target = g_position
     
     ## Repack variables
-    plasma_input['position']        = p_position
-    plasma_input['normal']          = p_normal
-    plasma_input['orientation']     = p_z_vector
-    graphite_input['position']      = g_position
-    graphite_input['normal']        = g_normal
-    graphite_input['orientation']   = g_z_vector
-    crystal_input['position']       = c_position
-    crystal_input['normal']         = c_normal
-    crystal_input['orientation']    = c_z_vector
-    detector_input['position']      = d_position
-    detector_input['normal']        = d_normal
-    detector_input['orientation']   = d_z_vector
-    plasma_input['target']          = p_target
-
-    return  general_input, plasma_input, graphite_input, crystal_input, detector_input
->>>>>>> 868a0271
+    config['plasma_input']['position']        = p_position
+    config['plasma_input']['normal']          = p_normal
+    config['plasma_input']['orientation']     = p_z_vector
+    config['plasma_input']['target']          = p_target
+
+    config['graphite_input']['position']      = g_position
+    config['graphite_input']['normal']        = g_normal
+    config['graphite_input']['orientation']   = g_z_vector
+    config['crystal_input']['position']       = c_position
+    config['crystal_input']['normal']         = c_normal
+    config['crystal_input']['orientation']    = c_z_vector
+    config['detector_input']['position']      = d_position
+    config['detector_input']['normal']        = d_normal
+    config['detector_input']['orientation']   = d_z_vector
+
+    return config
+
+
+def setup_beam_scenario(config):
+    """
+    An idealized scenario with a source, an HOPG Pre-refelector, a crystal,
+    and a detector.
+
+    This is meant to model a basic XRCS spectrometer with a pre-refelctor,
+    such as is planned for the ITER XRCS-Core spectrometer.
+    """
 
     #unpack variables
     distance_s_g    = config['scenario_input']['source_graphite_dist']
