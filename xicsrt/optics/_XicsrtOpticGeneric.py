# -*- coding: utf-8 -*-
"""
Authors
-------
  - Novimir Pablant <npablant@pppl.gov>
  - James Kring <jdk0026@tigermail.auburn.edu>
  - Yevgeniy Yakusevich <eugenethree@gmail.com>
"""
from PIL import Image
import numpy as np
import logging

from xicsrt.xicsrt_objects import TraceObject

class XicsrtOpticGeneric(TraceObject):
    """
    A generic optical element. 
    Optical elements have a position and rotation in 3D space and a finite 
    extent. Additional properties, such as as crystal spacing, rocking curve, 
    and reflectivity, should be defined in derived classes.
    """
        
    def get_default_config(self):
        config = super().get_default_config()
        
        # boolean settings
        config['do_miss_checks'] = False
        
        # spatial information
        config['width']          = 0.0
        config['height']         = 0.0
        config['depth']          = 0.0
        config['pixel_size']     = None
        config['pixel_width']    = None
        config['pixel_height']   = None
        
        # mesh information
        config['use_meshgrid']   = False
        config['mesh_points']    = None
        config['mesh_faces']     = None

        return config

    def check_config(self):
        super().check_config()

    def initialize(self):
        super().initialize()
        
        # Check the optic size compare to the meshgrid size.
        #
        # This is a temporary solution for plotting mesh intersections.
        # This check should eventually be removed. See todo file.
        if self.config['use_meshgrid'] is True:
            mesh_loc = self.point_to_local(self.config['mesh_points'])

            # If any mesh points fall outside of the optic width, test fails.
            test = True
            test |= np.all(abs(mesh_loc[:,0]) > self.config['width'] / 2)
            test |= np.all(abs(mesh_loc[:,1]) < self.config['height'] / 2)
            
            if not test:
                raise Exception('Optic dimentions too small to contain meshgrid.')
<<<<<<< HEAD

        if self.config['pixel_size'] is None:
            raise Exception('pixel_size is currently required as an input.')
        
    def initialize(self):
        super().initialize()

        if self.param['pixel_width'] is None:
            self.param['pixel_width'] = int(np.ceil(self.param['width']  / self.param['pixel_size']))
        if self.param['pixel_height'] is None:
            self.param['pixel_height'] = int(np.ceil(self.param['height']  / self.param['pixel_size']))
            
=======
        
        if self.param['pixel_size'] is None:
            self.param['pixel_size'] = self.param['width']/100
        
        self.photon_count = 0
        self.param['pixel_width']  = int(np.ceil(self.param['width']  / self.param['pixel_size']))
        self.param['pixel_height'] = int(np.ceil(self.param['height'] / self.param['pixel_size']))
>>>>>>> 1e353bf0
        self.pixel_array = np.zeros((self.param['pixel_width'], self.param['pixel_height']))
        
    def normalize(self, vector):
        magnitude = self.norm(vector)
        vector_norm = vector / magnitude[:, np.newaxis]
        return vector_norm
        
    def norm(self, vector):
        magnitude = np.einsum('ij,ij->i', vector, vector) ** .5
        return magnitude
            
    def intersect(self, rays):
        """
        Intersection with a plane.
        """
        
        O = rays['origin']
        D = rays['direction']
        m = rays['mask']
        
        distance = np.zeros(m.shape, dtype=np.float64)
        distance[m] = np.dot((self.param['origin'] - O[m]), self.param['zaxis']) / np.dot(D[m], self.param['zaxis'])

        # Update the mask to only include positive distances.
        m &= (distance >= 0)

        return distance
    
    def intersect_check(self, rays, distance):
        O = rays['origin']
        D = rays['direction']
        m = rays['mask']
        
        X = np.zeros(O.shape, dtype=np.float64)
        X_local = np.zeros(O.shape, dtype=np.float64)
        
        # X is the 3D point where the ray intersects the optic
        X[m] = O[m] + D[m] * distance[m,np.newaxis]

        X_local[m] = self.point_to_local(X[m])
        
        # Find which rays hit the optic, update mask to remove misses
        if self.param['do_miss_checks'] is True:
            m[m] &= (np.abs(X_local[m,0]) < self.param['width'] / 2)
            m[m] &= (np.abs(X_local[m,1]) < self.param['height'] / 2)

        return X, rays
    
    def generate_optic_normals(self, X, rays):
        m = rays['mask']
        normals = np.zeros(X.shape, dtype=np.float64)
        normals[m] = self.param['zaxis']
        return normals
    
    def reflect_vectors(self, X, rays, normals=None):
        """
        Generic optic has no reflection, rays just pass through.
        """
        O = rays['origin']
        O[:]  = X[:]
        
        return rays
            
    def mesh_triangulate(self, ii):
        points = self.param['mesh_points']
        faces  = self.param['mesh_faces']
        
        # Find which points belong to the triangle face
        p1 = points[faces[ii,0],:]
        p2 = points[faces[ii,1],:]
        p3 = points[faces[ii,2],:]

        # Calculate the centerpoint and normal of the triangle face
        p0 = np.mean(np.array([p1, p2, p3]), 0)
        n  = np.cross((p1 - p2),(p3 - p2))
        n /= np.linalg.norm(n)
        
        #compact the triangle data into a dictionary for easy movement
        tri = dict()
        tri['center'] = p0
        tri['point1'] = p1
        tri['point2'] = p2
        tri['point3'] = p3
        tri['normal'] = n
        
        return tri
    
    def mesh_intersect_check(self, rays):
        O = rays['origin']
        D = rays['direction']
        m = rays['mask']
        
        X     = np.zeros(D.shape, dtype=np.float64)
        hits  = np.zeros(m.shape, dtype=np.int)

        # Loop over each triangular face to find which rays hit
        for ii in range(len(self.param['mesh_faces'])):
            intersect= np.zeros(O.shape, dtype=np.float64)
            distance = np.zeros(m.shape, dtype=np.float64)
            test     = np.zeros(m.shape, dtype=np.bool)
            
            # Query the triangle mesh grid
            tri = self.mesh_triangulate(ii)
            p0= tri['center']
            p1= tri['point1']
            p2= tri['point2']
            p3= tri['point3']
            n = tri['normal']

            # Find the intersection point between the rays and triangle plane
            distance     = np.dot((p0 - O), n) / np.dot(D, n)
            intersect[m] = O[m] + D[m] * distance[m,np.newaxis]
            
            # Test to see if the intersection is inside the triangle
            # uses barycentric coordinate math (compare parallelpiped areas)
            tri_area = np.linalg.norm(np.cross((p1 - p2),(p1 - p3)))
            alpha    = self.norm(np.cross((intersect - p2),(intersect - p3)))
            beta     = self.norm(np.cross((intersect - p3),(intersect - p1)))
            gamma    = self.norm(np.cross((intersect - p1),(intersect - p2)))

            # This test uses an explicit tolerance to account for
            # floating-point errors in the area calculations.
            #
            # It would be better if a test could be found that does not
            # require this explicit tolerance.
            test |= np.less_equal((alpha + beta + gamma - tri_area), 1e-15)
            test &= (distance >= 0)
            
            # Append the results to the global impacts arrays
            X[test]    = intersect[test]
            hits[test] = ii + 1
        
        #mask all the rays that missed all faces
        if self.param['do_miss_checks'] is True:
            m[m] &= (hits[m] != 0)
        return X, rays, hits
    
    def light(self, rays):
        m = rays['mask']
        if self.param['use_meshgrid'] is False:
            distance = self.intersect(rays)
            X, rays  = self.intersect_check(rays, distance)
            print(' Rays on {}:   {:6.4e}'.format(self.name, m[m].shape[0])) 
            normals  = self.generate_optic_normals(X, rays)
            rays     = self.reflect_vectors(X, rays, normals)
            print(' Rays from {}: {:6.4e}'.format(self.name, m[m].shape[0]))
        else:
            X, rays, hits = self.mesh_intersect_check(rays)
            print(' Rays on {}:   {:6.4e}'.format(self.name, m[m].shape[0]))  
            normals  = self.mesh_generate_optic_normals(X, rays, hits)
            rays     = self.reflect_vectors(X, rays, normals)
            print(' Rays from {}: {:6.4e}'.format(self.name, m[m].shape[0]))
        return rays

    def collect_rays(self, rays):
        """
        Collect the rays that his this optic into a pixel array that can be used
        for further analysis or visualization.

        Programming Notes
        -----------------

        It is important thas this calculation is compatible with intersect_check
        in terms of floating point errors.  The simple way to achive this is
        to ensure that both use the same calculation method.
        """
        X = rays['origin']
        m = rays['mask'].copy()
        
        num_lines = np.sum(m)
        self.photon_count += num_lines
        
        # Add the ray hits to the pixel array
        if num_lines > 0:
            # Transform the intersection coordinates from external coordinates
            # to local optical 'pixel' coordinates.
            point_loc = self.point_to_local(X[m])
            pix = point_loc / self.param['pixel_size']
                
            # Convert from pixels to channels.
            # The channel coordinate is defined from the *center* of the bottom left
            # pixel. The pixel coordinate is define from the geometrical center of
            # the detector (this could be in the middle of or in between pixels).
            channel = np.zeros(pix.shape)
            channel[:,0] = pix[:,0] + (self.param['pixel_width'] - 1)/2
            channel[:,1] = pix[:,1] + (self.param['pixel_height'] - 1)/2
            
            # Bin the channels into integer values so that we can use them as
            # indexes into the pixel_array. Keep in mind that channel coordinate
            # system is defined from the center of the pixel.
            channel = np.round(channel).astype(int)
                       
            # Check for any hits that are outside of the pixel_array.
            # These are possible due to floating point calculations.
            m = np.ones(num_lines, dtype=bool)
            m &= channel[:,0] >= 0
            m &= channel[:,0] < self.param['pixel_width']
            m &= channel[:,1] >= 0
            m &= channel[:,1] < self.param['pixel_height']
            num_out = np.sum(~m)
            if num_out > 0:
                logging.warning('Rays found outside of pixel grid ({}).'.format(num_out))
            
            # I feel like there must be a faster way to do this than to loop over
            # every intersection.  This could be slow for large arrays.
            for ii in range(num_lines):
                if m[ii]:
                    self.pixel_array[channel[ii,0], channel[ii,1]] += 1
        
        return self.pixel_array
        
    def output_image(self, image_name, rotate=None):
        if rotate:
            out_array = np.rot90(self.pixel_array)
        else:
            out_array = self.pixel_array
            
        generated_image = Image.fromarray(out_array)
        generated_image.save(image_name)<|MERGE_RESOLUTION|>--- conflicted
+++ resolved
@@ -61,28 +61,15 @@
             
             if not test:
                 raise Exception('Optic dimentions too small to contain meshgrid.')
-<<<<<<< HEAD
-
-        if self.config['pixel_size'] is None:
-            raise Exception('pixel_size is currently required as an input.')
-        
-    def initialize(self):
-        super().initialize()
-
+
+        if self.param['pixel_size'] is None:
+            self.param['pixel_size'] = self.param['width']/100
+            
         if self.param['pixel_width'] is None:
             self.param['pixel_width'] = int(np.ceil(self.param['width']  / self.param['pixel_size']))
         if self.param['pixel_height'] is None:
             self.param['pixel_height'] = int(np.ceil(self.param['height']  / self.param['pixel_size']))
-            
-=======
-        
-        if self.param['pixel_size'] is None:
-            self.param['pixel_size'] = self.param['width']/100
-        
-        self.photon_count = 0
-        self.param['pixel_width']  = int(np.ceil(self.param['width']  / self.param['pixel_size']))
-        self.param['pixel_height'] = int(np.ceil(self.param['height'] / self.param['pixel_size']))
->>>>>>> 1e353bf0
+
         self.pixel_array = np.zeros((self.param['pixel_width'], self.param['pixel_height']))
         
     def normalize(self, vector):
@@ -253,7 +240,6 @@
         m = rays['mask'].copy()
         
         num_lines = np.sum(m)
-        self.photon_count += num_lines
         
         # Add the ray hits to the pixel array
         if num_lines > 0:
