# -*- coding: utf-8 -*-
"""
Authors
-------
  - Novimir A. Pablant <nablant@pppl.gov>
  - Yevgeniy Yakusevich <eugenethree@gmail.com>

Description
-----------
This script holds all of the plasma classes. These are separate from ray
sources; rather than emitting rays, plasmas create ray sources. They are
effectively advanced substitutes for regular ray sources.
"""
import logging

import numpy as np   
from collections import OrderedDict

from xicsrt.util import profiler
from xicsrt.xicsrt_objects import TraceObject
from xicsrt.sources._XicsrtSourceFocused import XicsrtSourceFocused

class XicsrtPlasmaGeneric(TraceObject):
    """
    A generic plasma object.

    Plasma object will generate a set of ray bundles where each ray
    bundle has the properties of the plamsa at one particular real-space point.
    """

    def __init__(self, *args, **kwargs):
        super().__init__(*args, **kwargs)
        self.filter_list = []

    def get_default_config(self):
        config = super().get_default_config()
                
        config['width']          = 0.0
        config['height']         = 0.0
        config['depth']          = 0.0
        
        config['spread']         = 2*np.pi
        config['target']         = None
        
        config['mass_number']    = 1.0
        config['wavelength']     = 1.0
        config['linewidth']      = 0.0
        config['intensity']      = 0.0
        config['temperature']    = 0.0
        config['velocity']       = 0.0
        config['use_poisson']    = False
        config['do_monochrome']  = False
        
        config['emissivity']      = 0.0
        config['max_rays']        = int(1e7)
        config['time_resolution'] = 1e-3
        config['bundle_count']    = int(1e5)
        config['bundle_volume']   = 1e-3
        config['bundle_type']     = 'voxel'
        
        config['filters']         = []
        return config
 
    def initialize(self):
        super().initialize()
        self.param['max_rays']     = int(self.param['max_rays'])
        self.param['bundle_type']  = str.lower(self.param['bundle_type'])
        self.param['bundle_count'] = int(self.param['bundle_count'])
        self.param['volume']       = self.config['width'] * self.config['height'] * self.config['depth']
        self.param['solid_angle']  = 4 * np.pi * np.sin(self.config['spread'] * np.pi / 360)**2
        
    def setup_bundles(self):
        
        if self.param['bundle_type'] == 'point':
            self.param['voxel_size'] = 0.0
        elif self.param['bundle_type'] == 'voxel':
            self.param['voxel_size'] = self.param['bundle_volume'] ** (1/3)

        # These values should be overwritten in a derived class.
        bundle_input = {}
        bundle_input['origin']       = np.zeros([self.param['bundle_count'], 3], dtype = np.float64)
        bundle_input['temperature']  = np.ones([self.param['bundle_count']], dtype = np.float64)
        bundle_input['emissivity']   = np.ones([self.param['bundle_count']], dtype = np.int)
        bundle_input['velocity']     = np.zeros([self.param['bundle_count'], 3], dtype = np.float64)
        bundle_input['mask']         = np.ones([self.param['bundle_count']], dtype = np.bool)
        
        # randomly spread the bundles around the plasma box
        offset = np.zeros((self.param['bundle_count'], 3))
        offset[:,0] = np.random.uniform(-1 * self.param['width'] /2, self.param['width'] /2, self.param['bundle_count'])
        offset[:,1] = np.random.uniform(-1 * self.param['height']/2, self.param['height']/2, self.param['bundle_count'])
        offset[:,2] = np.random.uniform(-1 * self.param['depth'] /2, self.param['depth'] /2, self.param['bundle_count'])

        bundle_input['origin'][:] = self.point_to_external(offset)
        return bundle_input

    def bundle_generate(self, bundle_input):
        return bundle_input

    def bundle_filter(self, bundle_input):
        for filter in self.filter_list:
            bundle_input = filter.filter(bundle_input)
        return bundle_input
    
    def create_sources(self, bundle_input):
        """
        Generate rays from a list of bundles.

        bundle_input
          a list containing dictionaries containing the locations,
          emissivities, temperatures and velocitities and of all ray bundles to be
          emitted.
        """
        
        #create ray dictionary
        rays_list = []
        count_rays_in_bundle = []

        m = bundle_input['mask']
        print(' Bundles Generated: {:6.4e}'.format(len(m[m])))
        
        # Check if the number of rays generated will exceed max ray limits.
        # This is only approximate since poisson statistics may be in use.
        predicted_rays = int(np.sum(
            bundle_input['emissivity'][m]
            * self.param['time_resolution']
            * self.param['bundle_volume']
            * self.param['solid_angle'] / (4 * np.pi)
            * self.param['volume'] / (self.param['bundle_count'] * self.param['bundle_volume'])))

        if predicted_rays >= self.param['max_rays']:
            raise ValueError('Current settings will produce too many rays. Please reduce integration time.')
        
        #bundle generation loop
        for ii in range(self.param['bundle_count']):
            if not bundle_input['mask'][ii]:
                continue
            profiler.start("Ray Bundle Generation")
            source_config = OrderedDict()
            
            #spacially-dependent parameters
            source_config['origin']      = bundle_input['origin'][ii]
            source_config['temperature'] = bundle_input['temperature'][ii]
            source_config['velocity']    = bundle_input['velocity'][ii]

            # Calculate the total number of photons to launch from this bundle
            # volume. Since the source can use poisson statistics, this should
            # be of floating point type.
            intensity = (bundle_input['emissivity'][ii]
                         * self.param['time_resolution']
                         * self.param['bundle_volume']
                         * self.param['solid_angle'] / (4 * np.pi))
            
            # Scale the number of photons based on the number of bundles.
            #
            # Ultimately we allow bundle_volume and bundle_count to be
            # independent, which means that a bundle representing a volume in
            # the plasma can be launched from virtual volume of a different
            # size.
            #
            # In order to allow this while maintaning overall photon statistics
            # from the plasma, we normalize the intensity so that each bundle
            # represents a volume of plasma_volume/bundle_count.
            #
            # In doing so bundle_volume cancels out, but I am leaving the
            # calculation separate for clarity.
            intensity *= self.param['volume'] / (self.param['bundle_count'] * self.param['bundle_volume'])
            
            source_config['intensity'] = intensity
            
            # constants
<<<<<<< HEAD
            source_config['width']         = self.param['voxel_size']
            source_config['height']        = self.param['voxel_size']
            source_config['depth']         = self.param['voxel_size']
            source_config['zaxis']         = self.param['zaxis']
            source_config['xaxis']         = self.param['xaxis']
            source_config['target']        = self.param['target']
            source_config['mass_number']   = self.param['mass_number']
            source_config['wavelength']    = self.param['wavelength']
            source_config['linewidth']     = self.param['linewidth']
            source_config['spread']        = self.param['spread']
            source_config['use_poisson']   = self.param['use_poisson']
            source_config['do_monochrome'] = self.param['do_monochrome']
                
=======
            source_config['width']       = self.param['voxel_size']
            source_config['height']      = self.param['voxel_size']
            source_config['depth']       = self.param['voxel_size']
            source_config['zaxis']       = self.param['zaxis']
            source_config['xaxis']       = self.param['xaxis']
            source_config['target']      = self.param['target']
            source_config['mass_number'] = self.param['mass_number']
            source_config['wavelength']  = self.param['wavelength']
            source_config['linewidth']   = self.param['linewidth']
            source_config['spread']      = self.param['spread']
            source_config['use_poisson'] = self.param['use_poisson']
            
>>>>>>> e4de1a74
            #create ray bundle sources and generate bundled rays
            source       = XicsrtSourceFocused(source_config)
            bundled_rays = source.generate_rays()

            rays_list.append(bundled_rays)
            count_rays_in_bundle.append(len(bundled_rays['mask']))

            profiler.stop("Ray Bundle Generation")

            
        profiler.start('Ray Bundle Collection')
        # append bundled rays together to form a single ray dictionary.    
        # create the final ray dictionary
        total_rays = np.sum(count_rays_in_bundle)
        rays                = dict()
        rays['origin']      = np.zeros((total_rays,3), dtype=np.float64)
        rays['direction']   = np.zeros((total_rays,3), dtype=np.float64)
        rays['wavelength']  = np.zeros((total_rays), dtype=np.float64)
        rays['weight']      = np.zeros((total_rays), dtype=np.float64)
        rays['mask']        = np.ones((total_rays), dtype=np.bool)

        index = 0
        for ii, num_rays in enumerate(count_rays_in_bundle):
            rays['origin'][index:index+num_rays] = rays_list[ii]['origin']
            rays['direction'][index:index+num_rays] = rays_list[ii]['direction']
            rays['wavelength'][index:index+num_rays] = rays_list[ii]['wavelength']
            rays['weight'][index:index+num_rays] = rays_list[ii]['weight']
            rays['mask'][index:index+num_rays] = rays_list[ii]['mask']
            index += num_rays
        profiler.stop('Ray Bundle Collection')
            
        if len(rays['mask']) == 0:
            raise ValueError('No rays generated. Check plasma input parameters')

        logging.info('Rays per bundle, mean:   {:0.0f}'.format(
            np.mean(count_rays_in_bundle)))
        logging.info('Rays per bundle, median: {:0.0f}'.format(
            np.median(count_rays_in_bundle)))
        logging.info('Rays per bundle, max:    {:0d}'.format(
            np.max(count_rays_in_bundle)))
        logging.info('Rays per bundle, min:    {:0d}'.format(
            np.min(count_rays_in_bundle)))

        return rays

    def generate_rays(self):
        ## Create an empty list of ray bundles
        bundle_input = self.setup_bundles()
        ## Apply filters to filter out ray bundles
        bundle_input = self.bundle_filter(bundle_input)  
        ## Populate that list with ray bundle parameters, like emissivity
        bundle_input = self.bundle_generate(bundle_input)
        ## Use the list to generate ray sources
        rays = self.create_sources(bundle_input)
        return rays<|MERGE_RESOLUTION|>--- conflicted
+++ resolved
@@ -168,7 +168,6 @@
             source_config['intensity'] = intensity
             
             # constants
-<<<<<<< HEAD
             source_config['width']         = self.param['voxel_size']
             source_config['height']        = self.param['voxel_size']
             source_config['depth']         = self.param['voxel_size']
@@ -182,20 +181,6 @@
             source_config['use_poisson']   = self.param['use_poisson']
             source_config['do_monochrome'] = self.param['do_monochrome']
                 
-=======
-            source_config['width']       = self.param['voxel_size']
-            source_config['height']      = self.param['voxel_size']
-            source_config['depth']       = self.param['voxel_size']
-            source_config['zaxis']       = self.param['zaxis']
-            source_config['xaxis']       = self.param['xaxis']
-            source_config['target']      = self.param['target']
-            source_config['mass_number'] = self.param['mass_number']
-            source_config['wavelength']  = self.param['wavelength']
-            source_config['linewidth']   = self.param['linewidth']
-            source_config['spread']      = self.param['spread']
-            source_config['use_poisson'] = self.param['use_poisson']
-            
->>>>>>> e4de1a74
             #create ray bundle sources and generate bundled rays
             source       = XicsrtSourceFocused(source_config)
             bundled_rays = source.generate_rays()
