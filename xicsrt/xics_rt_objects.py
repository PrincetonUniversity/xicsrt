--- conflicted
+++ resolved
@@ -10,7 +10,6 @@
 """
 
 import numpy as np
-import scipy as sp
 import xicsrt.tool
 
 class RayArray(dict):
@@ -80,33 +79,23 @@
         else:
             super().__setattr(key, value)
 
-<<<<<<< HEAD
     def zeros(self, num):
         self['origin'] = np.zeros((num, 3))
         self['direction'] = np.zeros((num, 3))
         self['mask'] = np.zeros((num), dtype=bool)
         self['wavelength'] = np.zeros((num))
 
-=======
->>>>>>> 798db50b
     def copy(self):
         ray_new = RayArray()
         for key in self:
             ray_new[key] = self[key].copy()
-
         return ray_new
-
-<<<<<<< HEAD
 
     def extend(self, ray_in):
         for key in self:
             self[key] = np.concatenate((self[key], ray_in[key]))
 
 
-
-
-=======
->>>>>>> 798db50b
 class GeometryObject():
     """
     The base class for any geometrical objects used in XICSRT.
