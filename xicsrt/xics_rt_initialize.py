# -*- coding: utf-8 -*-
"""
Authors
-------
  - Yevgeniy Yakusevich <eugenethree@gmail.com>

Description
-----------

"""

from xicsrt.util import profiler

profiler.start('Import Time')
import numpy as np

<<<<<<< HEAD
from xicsrt.xics_rt_scenarios import setup_beam_scenario, setup_crystal_test
from xicsrt.xics_rt_scenarios import setup_graphite_test, setup_source_test
=======
from xicsrt.xics_rt_sources    import FocusedExtendedSource
from xicsrt.xics_rt_plasmas    import CubicPlasma, CylindricalPlasma, ToroidalPlasma
from xicsrt.xics_rt_detectors  import Detector
from xicsrt.xics_rt_optics     import SphericalCrystal, MosaicGraphite
from xicsrt.xics_rt_raytrace   import raytrace
from xicsrt.xics_rt_model      import analytical_model
from xicsrt.xics_rt_visualizer import visualize_layout, visualize_model, visualize_vectors
>>>>>>> 868a0271

profiler.stop('Import Time')


def initialize(config):

<<<<<<< HEAD
    profiler.start('Scenario Setup Time')
=======
#%% RAYTRACE
## Begin Raytracing
print('Initializing Ray-Tracer...')
if __name__ == '__main__':
    parser = argparse.ArgumentParser()
    parser.add_argument(
        '--suffix'
        ,help = 'A suffix to add to the end of the image name.'
        ,type = str)
    parser.add_argument(
        '--path'
        ,default = ''
        ,help = 'The path to store the results.'
        ,type = str)    
    args = parser.parse_args()
    
    # create the rays_total dictionary to count the total number of rays
    rays_total = dict()
    rays_total['total_generated']  = 0
    rays_total['total_graphite']   = 0
    rays_total['total_crystal']    = 0
    rays_total['total_detector']   = 0
    
    # loop through each configuration in the configuration input file
    for jj in range(len(xicsrt_input)):
        ## Input Dictionaries
        general_input   = xicsrt_input[jj]['general_input']
        plasma_input    = xicsrt_input[jj]['plasma_input']
        source_input    = xicsrt_input[jj]['source_input']
        crystal_input   = xicsrt_input[jj]['crystal_input']
        graphite_input  = xicsrt_input[jj]['graphite_input']
        detector_input  = xicsrt_input[jj]['detector_input']
        
        ## Initial Visualization
        profiler.start('Initial Visual Time')
        if general_input['do_visualizations'] is True:
            print('')
            print('Plotting Visualization for Configuration: {} of {}'.format(
                jj + 1, len(xicsrt_input)))
            plt1, ax1 = visualize_layout(general_input, source_input, graphite_input, 
                                         crystal_input, detector_input, plasma_input)
            plt1.show()
        profiler.stop('Initial Visual Time')
        
        ## Object Setup
        print('')
        print('Setting Up Optics for Configuration: {} of {}'.format(
                jj + 1, len(xicsrt_input)))
        np.random.seed(general_input['random_seed'])
        
        profiler.start('Class Setup Time')
        pilatus     = Detector(detector_input)
        crystal     = SphericalCrystal(crystal_input)
        graphite    = MosaicGraphite(graphite_input)
        source      = FocusedExtendedSource(source_input)
        plasma      = ToroidalPlasma(plasma_input)
        profiler.stop('Class Setup Time')
>>>>>>> 868a0271

    ## Temporary
    config['source_input']['intensity'] = config['general_input']['number_of_rays']

    ## Set up a plasma test scenario ----------------------------------------------
    if config['general_input']['scenario'] == 'PLASMA':
        config = setup_beam_scenario(config)

    ## Set up a beamline test scenario --------------------------------------------
    elif config['general_input']['scenario'] == 'BEAM' or config['general_input']['scenario'] == 'MODEL':
        config = setup_beam_scenario(config)

    ## Set up a crystal test scenario ---------------------------------------------
    elif config['general_input']['scenario'] == 'CRYSTAL':
        config = setup_crystal_test(config)

        config['graphite_input']['position']     = config['crystal_input']['position']
        config['graphite_input']['normal']       = config['crystal_input']['normal']
        config['graphite_input']['orientation']  = config['crystal_input']['orientation']

    ## Set up a graphite test scenario --------------------------------------------
    elif config['general_input']['scenario'] == 'GRAPHITE':
        config = setup_graphite_test(config)

        config['crystal_input']['position']       = config['graphite_input']['position']
        config['crystal_input']['normal']         = config['graphite_input']['normal']
        config['crystal_input']['orientation']    = config['graphite_input']['orientation']

    ## Set up a source test scenario ----------------------------------------------
    elif config['general_input']['scenario'] == 'SOURCE':
        config = setup_source_test(config)

    ## Backwards raytracing involves swapping the source and detector -------------
    if config['general_input']['backwards_raytrace']:
        swap_position   = config['source_input']['position']
        swap_orientation= config['source_input']['orientation']
        swap_normal     = config['source_input']['normal']

        config['source_input']['position']    = config['dector_input']['position']
        config['source_input']['orientation'] = config['dector_input']['orientation']
        config['source_input']['normal']      = config['dector_input']['normal']

        config['dector_input']['position']     = swap_position
        config['dector_input']['orientation']  = swap_orientation
        config['dector_input']['normal']       = swap_normal

    ## Simulate linear thermal expansion ------------------------------------------
    # This is calculated AFTER spectrometer geometry setup to simulate non-ideal conditions
    if config['general_input']['ideal_geometry'] is False:
        config['crystal_input']['spacing']  *= 1 + config['crystal_input']['therm_expand']  * (config['general_input']['xics_temp'] - 273)
        config['graphite_input']['spacing'] *= 1 + config['graphite_input']['therm_expand'] * (config['general_input']['xics_temp'] - 273)

    profiler.stop('Scenario Setup Time')

    return config


def initialize_multi(config_multi):
    for key in enumerate(config_multi):
        config_multi[key] = initialize(config_multi[key])

    return config_multi
<|MERGE_RESOLUTION|>--- conflicted
+++ resolved
@@ -14,92 +14,22 @@
 profiler.start('Import Time')
 import numpy as np
 
-<<<<<<< HEAD
-from xicsrt.xics_rt_scenarios import setup_beam_scenario, setup_crystal_test
-from xicsrt.xics_rt_scenarios import setup_graphite_test, setup_source_test
-=======
-from xicsrt.xics_rt_sources    import FocusedExtendedSource
-from xicsrt.xics_rt_plasmas    import CubicPlasma, CylindricalPlasma, ToroidalPlasma
-from xicsrt.xics_rt_detectors  import Detector
-from xicsrt.xics_rt_optics     import SphericalCrystal, MosaicGraphite
-from xicsrt.xics_rt_raytrace   import raytrace
-from xicsrt.xics_rt_model      import analytical_model
-from xicsrt.xics_rt_visualizer import visualize_layout, visualize_model, visualize_vectors
->>>>>>> 868a0271
+from xicsrt.xics_rt_scenarios import setup_beam_scenario, setup_plasma_scenario
+from xicsrt.xics_rt_scenarios import setup_crystal_test, setup_graphite_test, setup_source_test
 
 profiler.stop('Import Time')
 
 
 def initialize(config):
 
-<<<<<<< HEAD
     profiler.start('Scenario Setup Time')
-=======
-#%% RAYTRACE
-## Begin Raytracing
-print('Initializing Ray-Tracer...')
-if __name__ == '__main__':
-    parser = argparse.ArgumentParser()
-    parser.add_argument(
-        '--suffix'
-        ,help = 'A suffix to add to the end of the image name.'
-        ,type = str)
-    parser.add_argument(
-        '--path'
-        ,default = ''
-        ,help = 'The path to store the results.'
-        ,type = str)    
-    args = parser.parse_args()
-    
-    # create the rays_total dictionary to count the total number of rays
-    rays_total = dict()
-    rays_total['total_generated']  = 0
-    rays_total['total_graphite']   = 0
-    rays_total['total_crystal']    = 0
-    rays_total['total_detector']   = 0
-    
-    # loop through each configuration in the configuration input file
-    for jj in range(len(xicsrt_input)):
-        ## Input Dictionaries
-        general_input   = xicsrt_input[jj]['general_input']
-        plasma_input    = xicsrt_input[jj]['plasma_input']
-        source_input    = xicsrt_input[jj]['source_input']
-        crystal_input   = xicsrt_input[jj]['crystal_input']
-        graphite_input  = xicsrt_input[jj]['graphite_input']
-        detector_input  = xicsrt_input[jj]['detector_input']
-        
-        ## Initial Visualization
-        profiler.start('Initial Visual Time')
-        if general_input['do_visualizations'] is True:
-            print('')
-            print('Plotting Visualization for Configuration: {} of {}'.format(
-                jj + 1, len(xicsrt_input)))
-            plt1, ax1 = visualize_layout(general_input, source_input, graphite_input, 
-                                         crystal_input, detector_input, plasma_input)
-            plt1.show()
-        profiler.stop('Initial Visual Time')
-        
-        ## Object Setup
-        print('')
-        print('Setting Up Optics for Configuration: {} of {}'.format(
-                jj + 1, len(xicsrt_input)))
-        np.random.seed(general_input['random_seed'])
-        
-        profiler.start('Class Setup Time')
-        pilatus     = Detector(detector_input)
-        crystal     = SphericalCrystal(crystal_input)
-        graphite    = MosaicGraphite(graphite_input)
-        source      = FocusedExtendedSource(source_input)
-        plasma      = ToroidalPlasma(plasma_input)
-        profiler.stop('Class Setup Time')
->>>>>>> 868a0271
 
     ## Temporary
     config['source_input']['intensity'] = config['general_input']['number_of_rays']
 
     ## Set up a plasma test scenario ----------------------------------------------
     if config['general_input']['scenario'] == 'PLASMA':
-        config = setup_beam_scenario(config)
+        config = setup_plasma_scenario(config)
 
     ## Set up a beamline test scenario --------------------------------------------
     elif config['general_input']['scenario'] == 'BEAM' or config['general_input']['scenario'] == 'MODEL':
