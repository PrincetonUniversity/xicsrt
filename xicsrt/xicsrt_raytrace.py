--- conflicted
+++ resolved
@@ -75,12 +75,8 @@
     # Update the default config with the user config.
     config = xicsrt_config.get_config(config)
     num_runs = config['general']['number_of_runs']
-<<<<<<< HEAD
     random_seed = config['general']['random_seed']
     
-=======
-    np.random.seed(config['general']['random_seed'])
->>>>>>> ed1f5af0
     output_list = []
     
     for ii in range(num_runs):
